<!-- Licensed to the .NET Foundation under one or more agreements. The .NET Foundation licenses this file to you under the MIT license. See the LICENSE.md file in the project root for more information. -->
<Project xmlns="http://schemas.microsoft.com/developer/msbuild/2003">
  <PropertyGroup>
    <!-- IMPORTANT: These assembly versions must always be 3 digits -->
    <MinimumRequiredVSVersion>16.8.1</MinimumRequiredVSVersion> <!-- We should try to keep this up to date with the highest version available on build machines -->
    <ProjectSystemVersion>17.3.0</ProjectSystemVersion> <!-- This should always match with the VS release we're targeting -->
    <VersionBase>$(ProjectSystemVersion)</VersionBase>
<<<<<<< HEAD
    <PreReleaseVersionLabel>preview1</PreReleaseVersionLabel>
=======
    <PreReleaseVersionLabel>preview2</PreReleaseVersionLabel>
>>>>>>> 096c6a5a
    <SuppressNETCoreSdkPreviewMessage>true</SuppressNETCoreSdkPreviewMessage>

    <!-- Opt-in and out of repo features -->
    <UsingToolVSSDK>true</UsingToolVSSDK>
    <UsingToolIbcOptimization>true</UsingToolIbcOptimization>
    <UsingToolXUnit>false</UsingToolXUnit>
    <UsingToolMicrosoftNetCompilers>false</UsingToolMicrosoftNetCompilers>

    <!-- Toolset -->
    <RoslynToolsRepoToolsetVersion>1.0.0-beta-62705-01</RoslynToolsRepoToolsetVersion>
    <RoslynToolsModifyVsixManifestVersion>1.0.0-beta-62327-02</RoslynToolsModifyVsixManifestVersion>
    <RoslynToolsSignToolVersion>1.1.0-beta3.21260.1</RoslynToolsSignToolVersion>
    <MicrosoftDiaSymReaderPdb2PdbVersion>1.1.0-beta1-62624-01</MicrosoftDiaSymReaderPdb2PdbVersion>
    <MicroBuildPluginsSwixBuildVersion>1.1.37</MicroBuildPluginsSwixBuildVersion>
    <CodecovVersion>1.12.4</CodecovVersion>

    <!-- VS SDK -->
    <VSSDK_GeneralVersion>17.0.0-preview-1-31218-023</VSSDK_GeneralVersion>
  </PropertyGroup>
</Project><|MERGE_RESOLUTION|>--- conflicted
+++ resolved
@@ -5,11 +5,7 @@
     <MinimumRequiredVSVersion>16.8.1</MinimumRequiredVSVersion> <!-- We should try to keep this up to date with the highest version available on build machines -->
     <ProjectSystemVersion>17.3.0</ProjectSystemVersion> <!-- This should always match with the VS release we're targeting -->
     <VersionBase>$(ProjectSystemVersion)</VersionBase>
-<<<<<<< HEAD
-    <PreReleaseVersionLabel>preview1</PreReleaseVersionLabel>
-=======
     <PreReleaseVersionLabel>preview2</PreReleaseVersionLabel>
->>>>>>> 096c6a5a
     <SuppressNETCoreSdkPreviewMessage>true</SuppressNETCoreSdkPreviewMessage>
 
     <!-- Opt-in and out of repo features -->
