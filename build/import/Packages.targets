--- conflicted
+++ resolved
@@ -71,17 +71,10 @@
     <PackageReference Include="StreamJsonRpc"                                                         Version="2.8.21" />
 
     <!-- CPS -->
-<<<<<<< HEAD
-    <PackageReference Update="Microsoft.VisualStudio.ProjectSystem"                                   Version="17.0.1030-pre" />
-    <PackageReference Update="Microsoft.VisualStudio.ProjectSystem.Analyzers"                         Version="17.0.1030-pre" />
-    <PackageReference Update="Microsoft.VisualStudio.ProjectSystem.Query"                             Version="17.0.1030-pre" />
-    <PackageReference Update="Microsoft.VisualStudio.ProjectSystem.SDK.Tools"                         Version="17.0.1030-pre" />
-=======
     <PackageReference Update="Microsoft.VisualStudio.ProjectSystem"                                   Version="17.0.1036-pre" />
     <PackageReference Update="Microsoft.VisualStudio.ProjectSystem.Analyzers"                         Version="17.0.1036-pre" />
     <PackageReference Update="Microsoft.VisualStudio.ProjectSystem.Query"                             Version="17.0.1036-pre" />
     <PackageReference Update="Microsoft.VisualStudio.ProjectSystem.SDK.Tools"                         Version="17.0.1036-pre" />
->>>>>>> 185a6a08
 
     <!-- Roslyn -->
     <PackageReference Update="Microsoft.VisualStudio.LanguageServices"                                Version="4.0.0-2.21302.13" />
