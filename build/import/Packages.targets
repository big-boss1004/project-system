<!-- Licensed to the .NET Foundation under one or more agreements. The .NET Foundation licenses this file to you under the MIT license. See the LICENSE.md file in the project root for more information. -->
<Project>

  <PropertyGroup>
    <RestoreSources>
      $(RestoreSources);
      https://dotnet.myget.org/F/msbuild/api/v3/index.json;
      https://dotnet.myget.org/F/nuget-build/api/v3/index.json;
      https://dotnet.myget.org/F/roslyn/api/v3/index.json;
      https://dotnet.myget.org/F/roslyn-analyzers/api/v3/index.json;
      https://dotnet.myget.org/F/roslyn-tools/api/v3/index.json;
      https://dotnet.myget.org/F/templating/api/v3/index.json;
      https://dotnet.myget.org/F/project-system-interop/api/v3/index.json;
      https://pkgs.dev.azure.com/azure-public/vside/_packaging/vs-impl/nuget/v3/index.json;
      https://pkgs.dev.azure.com/azure-public/vside/_packaging/vssdk/nuget/v3/index.json;
      https://dotnetfeed.blob.core.windows.net/dotnet-core/index.json;
      https://api.nuget.org/v3/index.json;
      https://dotnet.myget.org/F/symreader-converter/api/v3/index.json;
    </RestoreSources>
  </PropertyGroup>

  <ItemGroup>

    <!-- Toolset -->
    <PackageReference Update="RoslynTools.RepoToolset"                                                Version="$(RoslynToolsRepoToolsetVersion)" />
    <PackageReference Update="RoslynTools.ModifyVsixManifest"                                         Version="$(RoslynToolsModifyVsixManifestVersion)" />
    <PackageReference Update="RoslynTools.SignTool"                                                   Version="$(RoslynToolsSignToolVersion)" />
    <PackageReference Update="XliffTasks"                                                             Version="1.0.0-beta.19380.4" />
    <PackageReference Update="RoslynDependencies.ProjectSystem.OptimizationData"                      Version="$(RoslynDependenciesProjectSystemOptimizationDataVersion)" />
    <PackageReference Update="Microsoft.DotNet.IBCMerge"                                              Version="[$(MicrosoftDotNetIBCMergeVersion)]" />
    <PackageReference Update="Microsoft.DiaSymReader.Pdb2Pdb"                                         Version="$(MicrosoftDiaSymReaderPdb2PdbVersion)" />
    <PackageReference Update="Microsoft.Net.Compilers.Toolset"                                        Version="3.6.0-2.final" />
    <PackageReference Update="OpenCover"                                                              Version="4.6.519" />
    <PackageReference Update="Codecov"                                                                Version="$(CodecovVersion)" />
    <PackageReference Update="MicroBuild.Core"                                                        Version="0.2.0" />
    <PackageReference Update="MicroBuild.Core.Sentinel"                                               Version="1.0.0" />
    <PackageReference Update="MicroBuild.Plugins.SwixBuild"                                           Version="$(MicroBuildPluginsSwixBuildVersion)" />
    <PackageReference Update="Microsoft.DevDiv.Validation.MediaRecorder"                              Version="15.0.199" />

    <!-- VS SDK -->
    <PackageReference Update="Microsoft.VSSDK.BuildTools"                                             Version="16.5.2044" />
    <PackageReference Update="Microsoft.VisualStudio.ComponentModelHost"                              Version="16.0.198-g52de9c2988"/>
    <PackageReference Update="Microsoft.VisualStudio.Composition"                                     Version="16.1.8"/>
    <PackageReference Update="Microsoft.VisualStudio.Data.Core"                                       Version="9.0.21022" />
    <PackageReference Update="Microsoft.VisualStudio.DataDesign.Common"                               Version="16.0.28321-alpha"/>
    <PackageReference Update="Microsoft.VisualStudio.Data.Services"                                   Version="9.0.21022" />
    <PackageReference Update="Microsoft.VisualStudio.DataTools.Interop"                               Version="16.0.28321-alpha" />
    <PackageReference Update="Microsoft.VisualStudio.Designer.Interfaces"                             Version="1.1.4322" />
    <PackageReference Update="Microsoft.VisualStudio.ImageCatalog"                                    Version="16.5.29722.127" />
    <PackageReference Update="Microsoft.VisualStudio.Imaging.Interop.14.0.DesignTime"                 Version="14.3.26930"/>
    <PackageReference Update="Microsoft.VisualStudio.ManagedInterfaces"                               Version="8.0.50727" />
    <PackageReference Update="Microsoft.VisualStudio.RpcContracts"                                    Version="16.5.32-alpha" />
    <PackageReference Update="Microsoft.VisualStudio.Telemetry"                                       Version="16.0.4-master" />
    <PackageReference Update="Microsoft.VisualStudio.Settings.15.0"                                   Version="15.8.28010" />
    <PackageReference Update="Microsoft.VisualStudio.Setup.Configuration.Interop"                     Version="1.16.30" />
    <PackageReference Update="Microsoft.VisualStudio.Shell.15.0"                                      Version="16.5.29726.04" />
    <PackageReference Update="Microsoft.VisualStudio.Shell.Design"                                    Version="16.0.28316-pre" />
    <PackageReference Update="Microsoft.VisualStudio.Shell.Framework"                                 Version="16.5.29726.04" />
    <PackageReference Update="Microsoft.VisualStudio.Shell.Interop.9.0"                               Version="9.0.30730" />
    <PackageReference Update="Microsoft.VisualStudio.Shell.Interop.10.0"                              Version="10.0.30320" />
    <PackageReference Update="Microsoft.VisualStudio.Shell.Interop.11.0"                              Version="11.0.61031" />
    <PackageReference Update="Microsoft.VisualStudio.Shell.Interop.12.1.DesignTime"                   Version="12.1.30328" />
    <PackageReference Update="Microsoft.VisualStudio.Shell.Interop.14.0.DesignTime"                   Version="14.3.26929" />
    <PackageReference Update="Microsoft.VisualStudio.Shell.Interop.15.0.DesignTime"                   Version="15.0.26932" />
    <PackageReference Update="Microsoft.VisualStudio.Shell.Interop.15.3.DesignTime"                   Version="15.0.26929" />
    <PackageReference Update="Microsoft.VisualStudio.Shell.Interop.15.7.DesignTime"                   Version="15.7.1" />
    <PackageReference Update="Microsoft.VisualStudio.Shell.Interop.15.8.DesignTime"                   Version="15.8.1" />
    <PackageReference Update="Microsoft.VisualStudio.TemplateWizardInterface"                         Version="8.0.0-alpha" />
    <PackageReference Update="Microsoft.VisualStudio.Threading"                                       Version="16.5.126" />
    <PackageReference Update="Microsoft.VisualStudio.Threading.Analyzers"                             Version="16.5.126" />
    <PackageReference Update="Microsoft.VisualStudio.Utilities"                                       Version="16.5.29726.04" />
    <PackageReference Update="Microsoft.VisualStudio.Validation"                                      Version="15.5.31" />
    <PackageReference Update="Microsoft.VisualStudio.VSHelp"                                          Version="16.0.28321-alpha" />
    <PackageReference Update="Microsoft.VisualStudio.WCFReference.Interop"                            Version="9.1.26606-alpha" />
    <PackageReference Update="Microsoft.VisualStudio.Workspace.VSIntegration"                         Version="16.3.43" />
    <PackageReference Update="Microsoft.VisualStudio.XmlEditor"                                       Version="16.0.28321-alpha" />
    <PackageReference Update="Microsoft.VSDesigner"                                                   Version="16.0.28321-alpha" />
    <PackageReference Update="VsWebSite.Interop"                                                      Version="8.0.0-alpha"/>
    <PackageReference Update="VSLangProj"                                                             Version="7.0.3300" />
    <PackageReference Update="VSLangProj2"                                                            Version="7.0.5000" />
    <PackageReference Update="VSLangProj80"                                                           Version="8.0.50727" />
    <PackageReference Update="VSLangProj90"                                                           Version="9.0.30729" />
    <PackageReference Update="VSLangProj100"                                                          Version="10.0.30319" />
    <PackageReference Update="VSLangProj110"                                                          Version="11.0.61030" />
    <PackageReference Update="VSLangProj158"                                                          Version="15.8.0" />
    <PackageReference Update="VSLangProj165"                                                          Version="16.5.0" />
    <PackageReference Update="EnvDTE"                                                                 Version="8.0.1" />
    <PackageReference Update="EnvDTE80"                                                               Version="8.0.1" />
    <PackageReference Update="EnvDTE90"                                                               Version="9.0.1" />
    <PackageReference Update="StreamJsonRpc"                                                          Version="2.3.81" />

    <!-- Avoid double-writes, can remove when https://github.com/NuGet/Home/issues/8343 is fixed -->
    <PackageReference Include="VSSDK.DTE"                                                             Version="7.0.4"                           ExcludeAssets="All" />
    <PackageReference Include="VSSDK.TemplateWizardInterface"                                         Version="12.0.4"                          ExcludeAssets="All" />

<<<<<<< HEAD
    <!-- This can be removed once https://devdiv.visualstudio.com/DevDiv/_workitems/edit/986703
         is fixed.
         Microsoft.VisualStudio.Utilities depends on System.Threading.Tasks.Dataflow but
         doesn't declare the dependency. The build then complains about "conflicts between
         different versions of 'System.Threading.Tasks.Dataflow' that could not be
         resolved". By explicitly bringing in the dependency we ensure that the proper
         version of the assembly is available. -->
    <PackageReference Update="System.Threading.Tasks.Dataflow"                                        Version="4.9.0" />

=======
>>>>>>> 62928005
    <!-- CPS -->
    <PackageReference Update="Microsoft.VisualStudio.ProjectSystem.SDK"                               Version="16.6.78-pre" />
    <PackageReference Update="Microsoft.VisualStudio.ProjectSystem.Analyzers"                         Version="16.6.78-pre" />

    <!-- Roslyn -->
    <PackageReference Update="Microsoft.VisualStudio.LanguageServices"                                Version="3.2.0-beta4-19359-03" />
    <PackageReference Update="Microsoft.CodeAnalysis"                                                 Version="3.2.0-beta4-19359-03" />
    <PackageReference Update="Microsoft.VisualStudio.IntegrationTest.Utilities"                       Version="2.6.0-beta1-62113-02" />

    <!-- Analyzers -->
    <!-- Note: analyzers from github.com/dotnet/roslyn-analyzers are built together and share the same version -->
    <PackageReference Update="Microsoft.CodeAnalysis.Analyzers"                                       Version="3.0.0" />
    <PackageReference Update="Microsoft.CodeQuality.Analyzers"                                        Version="3.0.0-beta3.final" />
    <PackageReference Update="Microsoft.NetFramework.Analyzers"                                       Version="3.0.0-beta3.final" />
    <PackageReference Update="Microsoft.CodeAnalysis.CSharp.CodeStyle"                                Version="3.6.0-2.20157.5" />
    <PackageReference Update="Microsoft.CodeAnalysis.VisualBasic.CodeStyle"                           Version="3.6.0-2.20157.5" />
    <PackageReference Update="Microsoft.NetCore.Analyzers"                                            Version="3.0.0-beta2.final" />
    <PackageReference Update="Microsoft.CodeAnalysis.BannedApiAnalyzers"                              Version="3.0.0-beta2.final" />
    <PackageReference Update="Microsoft.CodeAnalysis.PublicApiAnalyzers"                              Version="3.0.0-beta2.final" />
    <PackageReference Update="Roslyn.Diagnostics.Analyzers"                                           Version="3.0.0-beta2.final" />

    <!-- NuGet -->
    <PackageReference Update="NuGet.SolutionRestoreManager.Interop"                                   Version="5.6.0-preview.2.6554" />
    <PackageReference Update="NuGet.VisualStudio"                                                     Version="5.6.0-preview.2.6554" />
    <PackageReference Update="NuGet.ProjectModel"                                                     Version="5.7.0-preview.1.6568" />
    <PackageReference Update="NuGet.Common"                                                           Version="5.7.0-preview.1.6568" />

    <!-- MSBuild -->
    <PackageReference Update="Microsoft.Build"                                                        Version="16.4.0"/>
    <PackageReference Update="Microsoft.Build.Utilities.Core"                                         Version="16.4.0"/>
    <PackageReference Update="Microsoft.Build.Engine"                                                 Version="16.4.0"/>
    <PackageReference Update="Microsoft.Build.Tasks.Core"                                             Version="16.4.0"/>

    <!-- Libraries -->
    <PackageReference Update="Newtonsoft.Json"                                                        Version="12.0.2"/>

    <!-- Tests -->
    <PackageReference Update="Moq"                                                                    Version="4.12.0"/>
    <PackageReference Update="xunit"                                                                  Version="2.4.1" />
    <PackageReference Update="xunit.assert"                                                           Version="2.4.1" />
    <PackageReference Update="xunit.extensibility.core"                                               Version="2.4.1" />
    <PackageReference Update="xunit.runner.visualstudio"                                              Version="2.4.1" />
    <PackageReference Update="xunit.runner.console"                                                   Version="2.4.1" />
    <PackageReference Update="xunit.analyzers"                                                        Version="0.10.0"/>

    <!-- Integration Tests -->
    <PackageReference Update="MSTest.TestFramework"                                                   Version="2.0.0-beta4" />
    <PackageReference Update="MSTest.TestAdapter"                                                     Version="2.0.0-beta4" />
    <PackageReference Update="Microsoft.Test.Apex.VisualStudio"                                       Version="16.3.29003.189" />
    <PackageReference Update="Microsoft.TestPlatform"                                                 Version="16.2.0" />
    <PackageReference Update="Microsoft.DotNet.Test.ProjectTemplates.1.x"                             Version="1.0.0-beta2-20170629-269" />
    <PackageReference Update="Microsoft.DotNet.Common.ProjectTemplates.1.x"                           Version="1.0.0-beta2-20170629-269" />

  </ItemGroup>

</Project><|MERGE_RESOLUTION|>--- conflicted
+++ resolved
@@ -93,18 +93,6 @@
     <PackageReference Include="VSSDK.DTE"                                                             Version="7.0.4"                           ExcludeAssets="All" />
     <PackageReference Include="VSSDK.TemplateWizardInterface"                                         Version="12.0.4"                          ExcludeAssets="All" />
 
-<<<<<<< HEAD
-    <!-- This can be removed once https://devdiv.visualstudio.com/DevDiv/_workitems/edit/986703
-         is fixed.
-         Microsoft.VisualStudio.Utilities depends on System.Threading.Tasks.Dataflow but
-         doesn't declare the dependency. The build then complains about "conflicts between
-         different versions of 'System.Threading.Tasks.Dataflow' that could not be
-         resolved". By explicitly bringing in the dependency we ensure that the proper
-         version of the assembly is available. -->
-    <PackageReference Update="System.Threading.Tasks.Dataflow"                                        Version="4.9.0" />
-
-=======
->>>>>>> 62928005
     <!-- CPS -->
     <PackageReference Update="Microsoft.VisualStudio.ProjectSystem.SDK"                               Version="16.6.78-pre" />
     <PackageReference Update="Microsoft.VisualStudio.ProjectSystem.Analyzers"                         Version="16.6.78-pre" />
