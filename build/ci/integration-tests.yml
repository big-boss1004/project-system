--- conflicted
+++ resolved
@@ -10,13 +10,8 @@
 jobs:
 - job: Visual_Studio
   pool:
-<<<<<<< HEAD
     name: NetCore1ESPool-Public
-    demands: ImageOverride -equals build.windows.10.amd64.vs2019.pre.open
-=======
-    name: NetCore1ESPool-Svc-Public
     demands: ImageOverride -equals Build.windows.10.amd64.vs2019.pre.open
->>>>>>> 21e1ae6a
   strategy:
     maxParallel: 2
     matrix:
