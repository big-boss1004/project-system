# Name: DotNet-Project-System
# URL: https://dev.azure.com/devdiv/DevDiv/_build?definitionId=9675
#
# Responsible for producing the signed product build for insertion into the Visual Studio repository
#
# NOTE: triggers for this build are defined in the Web UI instead of here in the YAML file so they
#       apply to all branches.

resources:
- repo: self
  clean: true
queue:
  name: VSEngSS-MicroBuild2019
  demands: Cmd
  timeoutInMinutes: 90
variables:
  BuildConfiguration: Release
  TeamName: DotNet-Project-System
  BuildPlatform: any cpu
  DOTNET_SKIP_FIRST_TIME_EXPERIENCE: true
  
steps:
- task: ms-vseng.MicroBuildTasks.30666190-6959-11e5-9f96-f56098202fef.MicroBuildSigningPlugin@1
  displayName: Install Signing Plugin
  inputs:
    signType: real
    esrpSigning: true
    
- task: ms-vseng.MicroBuildTasks.32f78468-e895-4f47-962c-58a699361df8.MicroBuildSwixPlugin@1
  displayName: Install Swix Plugin
<<<<<<< HEAD
  
=======

- task: NuGetCommand@2
  displayName: Restore 'Microsoft.DotNet.IBCMerge' package
  inputs:
    command: restore
    feedsToUse: config
    restoreSolution: 'build\proj\internal\RestoreIBCMerge.csproj'
    nugetConfigPath: 'NuGet.config'

# TODO: Merged PIAs - reset to /ibc once private feeds are removed and Microsoft.DotNet.IBCMerge is reset
>>>>>>> 5fe7ee40
- script: $(Build.SourcesDirectory)\build.cmd /build /test /ci /sign /diagnostic /no-deploy /no-integration /no-ibc /no-clearnugetcache /configuration $(BuildConfiguration)
  displayName: Build ProjectSystem.sln

- task: Ref12.ref12-analyze-task.ref12-analyze-task.Ref12Analyze@0
  displayName: Produce Codex index for http://index
  inputs:
    workflowArguments: |
     /sourcesDirectory:$(Build.SourcesDirectory) 
     /codexRepoUrl:$(Build.Repository.Uri) 
     /repoName:$(Build.Repository.Name)
     /additionalCodexArguments:-bld  
     /additionalCodexArguments:$(Build.SourcesDirectory)\artifacts\Release\log
  condition: succeeded()
  continueOnError: true

- task: PublishTestResults@2
  displayName: Publish Test Results
  inputs:
    testRunner: XUnit
    testResultsFiles: 'artifacts/$(BuildConfiguration)/TestResults/*.xml'
    testRunTitle: 'Unit Test Results'
  condition: succeededOrFailed()

- task: PowerShell@2
  inputs:
    filePath: build\variables\_vsts.ps1
    failOnStderr: true
  displayName: Set VSTS variables based on source 

# Symbols is the one thing we cannot declare in the ps1 artifact scripts due to the extra steps
# needed and the specific order it has to be performed in. Copy -> Publish Symbols -> Publish
# Artifact -> publish to symweb

- task: CopyFiles@2
  inputs:
    SourceFolder: '$(Build.SourcesDirectory)\artifacts\$(BuildConfiguration)'
    Contents: |
      **/Microsoft.VisualStudio.ProjectSystem.Managed?(*.pdb|*.dll|*.xml)
      **/Microsoft.VisualStudio.AppDesigner?(*.pdb|*.dll|*.xml)
      **/Microsoft.VisualStudio.Editors?(*.pdb|*.dll|*.xml)
    TargetFolder: $(Build.ArtifactStagingDirectory)/symbols
  displayName: Copy symbols

- task: PublishSymbols@2
  displayName: Archive symbols to VSTS
  inputs:
    SymbolsFolder: $(Build.ArtifactStagingDirectory)/symbols
    SearchPattern: 
      '**/*.pdb
      **/*.dll
      **/*.exe'
    publishSymbols: true
    SymbolServerType: TeamServices
    SymbolsProduct: 'Roslyn Project System'
    SymbolsVersion: '$(Build.BuildNumber)'
    SymbolsArtifactName: Symbols
  continueOnError: true

- task: PublishBuildArtifacts@1
  inputs:
    PathtoPublish: '$(Build.ArtifactStagingDirectory)/symbols'
    ArtifactName: symbols
    publishLocation: Container
  displayName: 'Publish Artifact: symbols'
        
- task: MicroBuildUploadVstsDropFolder@1
  displayName: Upload VSTS Drop
  inputs:
    DropFolder: 'artifacts\$(BuildConfiguration)\VSSetup\Insertion'
    AccessToken: $(System.AccessToken)

- task: CopyFiles@2
  inputs:
    SourceFolder: '$(Build.SourcesDirectory)'
    Contents: |
     artifacts\$(BuildConfiguration)\bin\**
     artifacts\$(BuildConfiguration)\DevDivInsertionFiles\**
     artifacts\$(BuildConfiguration)\log\**
     artifacts\$(BuildConfiguration)\packages\**
     artifacts\$(BuildConfiguration)\VSSetup\**
     artifacts\$(BuildConfiguration)\TestResults\**
    TargetFolder: $(Build.ArtifactStagingDirectory)/drop
  displayName: Copy Drop
  condition: succeededOrFailed()

- task: PublishBuildArtifacts@1
  inputs:
    PathtoPublish: '$(Build.ArtifactStagingDirectory)/drop/artifacts/$(BuildConfiguration)'
    ArtifactName: '$(Build.BuildNumber)'
    publishLocation: Container
  displayName: 'Publish Artifact: drop'
  condition: succeededOrFailed()

- task: ms-vseng.MicroBuildShipTasks.7c429315-71ba-4cb3-94bb-f829c95f7915.MicroBuildCodesignVerify@2
  displayName: Verify Signed Files
  inputs:
    TargetFolders: $(Build.SourcesDirectory)/artifacts/$(BuildConfiguration)/packages
    WhiteListPathForCerts: $(Build.SourcesDirectory)\build\ci\no_authenticode.txt

- task: NuGetToolInstaller@0
  inputs:
    versionSpec: '4.9.2'

# Authenticate with service connections to be able to publish packages to external nuget feeds.
- task: NuGetAuthenticate@0
  inputs:
    nuGetServiceConnections: azure-public/vs-impl

# Publishes the packages to https://dev.azure.com/azure-public/vside/_packaging?_a=feed&feed=vs-impl
# For documentation purposes the old feeds are stored in https://dev.azure.com/dnceng/public/_packaging?_a=feed&feed=myget-legacy%40Local
- task: NuGetCommand@2
  displayName: NuGet push - vs-impl
  inputs:
    command: push
    packagesToPush: 'artifacts\$(BuildConfiguration)\packages\*.nupkg'
    nuGetFeedType: 'external'
    publishFeedCredentials: azure-public/vs-impl

- task: NuGetCommand@2
  displayName: NuGet CoreXT publish
  inputs:
    command: push
    packagesToPush: 'artifacts\$(BuildConfiguration)\packages\*.nupkg'
    publishVstsFeed: '97a41293-2972-4f48-8c0e-05493ae82010'
    allowPackageConflicts: true

- task: ms-vseng.MicroBuildTasks.521a94ea-9e68-468a-8167-6dcf361ea776.MicroBuildCleanup@1
  displayName: Perform Cleanup Tasks
  condition: always()

- task: PublishBuildArtifacts@1
  displayName: Publish MicroBuild Outputs
  inputs:
    PathtoPublish: '$(Build.StagingDirectory)\MicroBuild\Output'
    ArtifactName: '$(Build.BuildNumber)'
    publishLocation: Container
  condition: succeededOrFailed()<|MERGE_RESOLUTION|>--- conflicted
+++ resolved
@@ -28,9 +28,6 @@
     
 - task: ms-vseng.MicroBuildTasks.32f78468-e895-4f47-962c-58a699361df8.MicroBuildSwixPlugin@1
   displayName: Install Swix Plugin
-<<<<<<< HEAD
-  
-=======
 
 - task: NuGetCommand@2
   displayName: Restore 'Microsoft.DotNet.IBCMerge' package
@@ -41,7 +38,6 @@
     nugetConfigPath: 'NuGet.config'
 
 # TODO: Merged PIAs - reset to /ibc once private feeds are removed and Microsoft.DotNet.IBCMerge is reset
->>>>>>> 5fe7ee40
 - script: $(Build.SourcesDirectory)\build.cmd /build /test /ci /sign /diagnostic /no-deploy /no-integration /no-ibc /no-clearnugetcache /configuration $(BuildConfiguration)
   displayName: Build ProjectSystem.sln
 
