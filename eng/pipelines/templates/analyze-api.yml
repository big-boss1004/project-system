--- conflicted
+++ resolved
@@ -57,17 +57,11 @@
     # This value is provided from the DotNet-Project-System variable group, defined in the stage variables.
     env:
       AzureServicesAuthConnectionString: $(ApiScanConnectionString)
-<<<<<<< HEAD
-    # Add a timeout with a retry count in an attempt to workaround timeout failures that have been occurring with the task itself.
-    retryCountOnTaskFailure: 2
-    timeoutInMinutes: 120
-=======
     # Add a retry count in an attempt to workaround timeout failures that have been occurring with the task itself.
     # You cannot have both a retry count and a timeout. See: https://stackoverflow.com/questions/71582213/how-can-you-handle-retrycountontaskfailure-and-timeoutinminutes-together
     retryCountOnTaskFailure: 2
     # This task is causing problems because of timeouts. Make it still succeed, even if it times out.
     continueOnError: true
->>>>>>> a9f94bdd
 
   ###################################################################################################################################################################
   # PUBLISH RESULTS
