--- conflicted
+++ resolved
@@ -351,11 +351,7 @@
         {
             projectContextHost = projectContextHost ?? IActiveWorkspaceProjectContextHostFactory.Create();
 
-<<<<<<< HEAD
-            var provider = new LanguageServiceErrorListProvider(null, host);
-=======
             var provider = new LanguageServiceErrorListProvider(UnconfiguredProjectFactory.Create(), projectContextHost);
->>>>>>> 6ab9cdc4
 
             return provider;
         }
