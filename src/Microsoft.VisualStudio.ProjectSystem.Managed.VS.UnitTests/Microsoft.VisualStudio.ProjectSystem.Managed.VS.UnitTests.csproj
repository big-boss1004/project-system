--- conflicted
+++ resolved
@@ -50,11 +50,8 @@
       <Link>Properties\AssemblyAttributes.cs</Link>
     </Compile>
     <Compile Include="Mocks\IRoslynServicesFactory.cs" />
-<<<<<<< HEAD
     <Compile Include="Mocks\RegistrationContextFactory.cs" />
-=======
     <Compile Include="Mocks\IVsAddProjectItemDlgFactory.cs" />
->>>>>>> 7e8f9a7d
     <Compile Include="Mocks\SVsServiceProviderFactory.cs" />
     <Compile Include="Mocks\IOptionsSettingsFactory.cs" />
     <Compile Include="Mocks\IProjectWithIntelliSenseFactory.cs" />
