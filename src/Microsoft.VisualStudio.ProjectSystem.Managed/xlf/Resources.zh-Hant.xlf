--- conflicted
+++ resolved
@@ -75,13 +75,8 @@
       <trans-unit id="ProjectLoadedWithWrongProjectType">
         <source>The project file '{0}' cannot be opened. 
 
-<<<<<<< HEAD
-This project was loaded using the wrong project type, likely as a result of renaming the project extension outside of Visual Studio. Remove and re-add the project to have the solution pick up the right project type.</source>
-        <target state="needs-review-translation">無法開啟專案檔 '{0}'。
-=======
 This project was loaded using the wrong project type, likely as a result of renaming the project extension outside of Visual Studio. Remove and readd the project to have the solution pick up the right project type.</source>
         <target state="translated">無法開啟專案檔 '{0}'。
->>>>>>> b126baa6
 
 用來載入此專案的專案類型不正確，可能是在 Visual Studio 外部將專案延伸模組重新命名所致。請移除並重新新增專案，讓解決方案挑選正確的專案類型。</target>
         <note />
