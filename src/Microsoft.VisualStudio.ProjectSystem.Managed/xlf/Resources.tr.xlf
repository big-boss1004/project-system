﻿<?xml version="1.0" encoding="utf-8"?>
<xliff xmlns="urn:oasis:names:tc:xliff:document:1.2" xmlns:xsi="http://www.w3.org/2001/XMLSchema-instance" version="1.2" xsi:schemaLocation="urn:oasis:names:tc:xliff:document:1.2 xliff-core-1.2-transitional.xsd">
  <file datatype="xml" source-language="en" target-language="tr" original="../Resources.resx">
    <body>
      <trans-unit id="DataFlowFaults">
        <source>Project system data flow '{0}' closed because of an exception: {1}.</source>
        <target state="translated">Proje sistem veri akışı '{0}', bir özel durum nedeniyle kapatıldı: {1}.</target>
        <note />
      </trans-unit>
      <trans-unit id="ImportsTreeNodeName">
        <source>Imports</source>
        <target state="translated">Almalar</target>
        <note />
      </trans-unit>
      <trans-unit id="NoActionProfileName">
        <source>Start</source>
        <target state="translated">Başlat</target>
        <note />
      </trans-unit>
      <trans-unit id="JsonErrorNeedToBeCorrected">
        <source>Errors in '{0}' need to be corrected before applying changes.</source>
        <target state="translated">Değişiklikler uygulanmadan önce '{0}' içindeki hatalar düzeltilmelidir.</target>
        <note />
      </trans-unit>
      <trans-unit id="MsBuildMissingValueToRemove">
        <source>The specified value to remove '{0}' was not present in the property '{1}'</source>
        <target state="translated">'{0}' özelliğini kaldırmak için belirtilen değer, '{1}' özelliğinde mevcut değil</target>
        <note>{0} will be a specific property value such as "Debug", {1} will be an MsBuild property name such as "Configurations". Neither of those values will be localized.</note>
      </trans-unit>
      <trans-unit id="MsBuildMissingValueToRename">
        <source>The specified value to rename '{0}' was not present in the property '{1}'</source>
        <target state="translated">'{0}' özelliğini yeniden adlandırmak için belirtilen değer, '{1}' özelliğinde mevcut değil</target>
        <note>{0} will be a specific property value such as "Debug", {1} will be an MsBuild property name such as "Configurations". Neither of those values will be localized.</note>
      </trans-unit>
      <trans-unit id="AnalyzersNodeName">
        <source>Analyzers</source>
        <target state="translated">Çözümleyiciler</target>
        <note />
      </trans-unit>
      <trans-unit id="AssembliesNodeName">
        <source>Assemblies</source>
        <target state="translated">Bütünleştirilmiş Kodlar</target>
        <note />
      </trans-unit>
      <trans-unit id="ComNodeName">
        <source>COM</source>
        <target state="translated">COM</target>
        <note />
      </trans-unit>
      <trans-unit id="DependenciesNodeName">
        <source>Dependencies</source>
        <target state="translated">Bağımlılıklar</target>
        <note />
      </trans-unit>
      <trans-unit id="FrameworkAssembliesNodeName">
        <source>Framework Assemblies</source>
        <target state="translated">Çerçeve Bütünleştirilmiş Kodları</target>
        <note />
      </trans-unit>
      <trans-unit id="NoAuth">
        <source>No Authentication</source>
        <target state="translated">Kimlik Doğrulama Yok</target>
        <note />
      </trans-unit>
      <trans-unit id="OutputGroupPublishItemsDescription">
        <source>Contains all the assemblies needed when publishing a .NET Core project.</source>
        <target state="translated">.NET Core projesi yayımlanırken gerekli tüm derlemeleri içerir.</target>
        <note />
      </trans-unit>
      <trans-unit id="OutputGroupPublishItemsDisplayName">
        <source>Publish Items</source>
        <target state="translated">Öğeleri Yayımla</target>
        <note />
      </trans-unit>
      <trans-unit id="ProjectLoadedWithWrongProjectType">
        <source>The project file '{0}' cannot be opened. 

<<<<<<< HEAD
This project was loaded using the wrong project type, likely as a result of renaming the project extension outside of Visual Studio. Remove and re-add the project to have the solution pick up the right project type.</source>
        <target state="needs-review-translation">'{0}' proje dosyası açılamıyor. 
=======
This project was loaded using the wrong project type, likely as a result of renaming the project extension outside of Visual Studio. Remove and readd the project to have the solution pick up the right project type.</source>
        <target state="translated">'{0}' proje dosyası açılamıyor. 
>>>>>>> b126baa6

Bu proje, proje uzantısının Visual Studio dışında yeniden adlandırılması nedeniyle yanlış proje türü kullanılarak yüklenmiş. Çözümün doğru proje türünü seçmesi için projeyi kaldırın ve yeniden ekleyin.</target>
        <note />
      </trans-unit>
      <trans-unit id="ProjectsNodeName">
        <source>Projects</source>
        <target state="translated">Projeler</target>
        <note />
      </trans-unit>
      <trans-unit id="SdkNodeName">
        <source>SDK</source>
        <target state="translated">SDK</target>
        <note />
      </trans-unit>
      <trans-unit id="FrameworkNodeName">
        <source>Frameworks</source>
        <target state="translated">Çerçeveler</target>
        <note />
      </trans-unit>
      <trans-unit id="PackagesNodeName">
        <source>Packages</source>
        <target state="translated">Paketler</target>
        <note />
      </trans-unit>
      <trans-unit id="SpecialFileProvider_FileOrFolderAlreadyExists">
        <source>A file or folder with the name '{0}' already exists on disk at this location. Please choose another name.

If this file or folder does not appear in Solution Explorer, then it is not currently part of your project. To view files which exist on disk, but are not in the project, select Show All Files from the Project menu.</source>
        <target state="translated">'{0}' adlı dosya veya klasör bu konumdaki diskte zaten var. Lütfen başka bir ad seçin.

Bu dosya veya klasör Çözüm Gezgini'nde görünmüyorsa şu anda projenizin bir parçası değildir. Diskte olan fakat projede olmayan dosyaları görüntülemek için Proje menüsünden Tüm Dosyaları Göster'i seçin.</target>
        <note />
      </trans-unit>
      <trans-unit id="WindowsAuth">
        <source>Windows Authentication</source>
        <target state="translated">Windows Kimlik Doğrulaması</target>
        <note />
      </trans-unit>
    </body>
  </file>
</xliff><|MERGE_RESOLUTION|>--- conflicted
+++ resolved
@@ -75,13 +75,8 @@
       <trans-unit id="ProjectLoadedWithWrongProjectType">
         <source>The project file '{0}' cannot be opened. 
 
-<<<<<<< HEAD
-This project was loaded using the wrong project type, likely as a result of renaming the project extension outside of Visual Studio. Remove and re-add the project to have the solution pick up the right project type.</source>
-        <target state="needs-review-translation">'{0}' proje dosyası açılamıyor. 
-=======
 This project was loaded using the wrong project type, likely as a result of renaming the project extension outside of Visual Studio. Remove and readd the project to have the solution pick up the right project type.</source>
         <target state="translated">'{0}' proje dosyası açılamıyor. 
->>>>>>> b126baa6
 
 Bu proje, proje uzantısının Visual Studio dışında yeniden adlandırılması nedeniyle yanlış proje türü kullanılarak yüklenmiş. Çözümün doğru proje türünü seçmesi için projeyi kaldırın ve yeniden ekleyin.</target>
         <note />
