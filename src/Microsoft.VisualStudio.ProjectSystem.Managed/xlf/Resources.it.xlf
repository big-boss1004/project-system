--- conflicted
+++ resolved
@@ -75,13 +75,8 @@
       <trans-unit id="ProjectLoadedWithWrongProjectType">
         <source>The project file '{0}' cannot be opened. 
 
-<<<<<<< HEAD
-This project was loaded using the wrong project type, likely as a result of renaming the project extension outside of Visual Studio. Remove and re-add the project to have the solution pick up the right project type.</source>
-        <target state="needs-review-translation">Non è possibile aprire il file di progetto '{0}'. 
-=======
 This project was loaded using the wrong project type, likely as a result of renaming the project extension outside of Visual Studio. Remove and readd the project to have the solution pick up the right project type.</source>
         <target state="translated">Non è possibile aprire il file di progetto '{0}'. 
->>>>>>> b126baa6
 
 Questo progetto è stato caricato con il tipo di progetto non corretto, probabilmente in seguito alla ridenominazione dell'estensione di progetto all'esterno di Visual Studio. Rimuovere e riaggiungere il progetto per fare in modo che la soluzione selezioni il tipo di progetto corretto.</target>
         <note />
