--- conflicted
+++ resolved
@@ -1,10 +1,6 @@
-<<<<<<< HEAD
-﻿using System;
-=======
 ﻿// Copyright (c) Microsoft.  All Rights Reserved.  Licensed under the Apache License, Version 2.0.  See License.txt in the project root for license information.
 
 using System;
->>>>>>> 403a72a2
 using System.Collections.Generic;
 using System.ComponentModel.Composition;
 using System.Linq;
