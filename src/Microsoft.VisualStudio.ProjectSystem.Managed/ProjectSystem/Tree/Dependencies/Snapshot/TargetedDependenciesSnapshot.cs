--- conflicted
+++ resolved
@@ -141,11 +141,7 @@
                 if (dependency != null)
                 {
                     // A dependency was accepted
-<<<<<<< HEAD
-                    var id = dependencyModel.GetDependencyId();
-=======
                     DependencyId id = dependencyModel.GetDependencyId();
->>>>>>> 42cc3681
                     dependencyById.Remove(id);
                     dependencyById.Add(id, dependency);
                     anyChanges = true;
