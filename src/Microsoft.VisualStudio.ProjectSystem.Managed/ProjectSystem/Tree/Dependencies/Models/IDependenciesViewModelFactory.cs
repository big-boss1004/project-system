--- conflicted
+++ resolved
@@ -9,11 +9,7 @@
         /// <summary>
         /// Returns a view model for a node that represents a target framework.
         /// </summary>
-<<<<<<< HEAD
-        IDependencyViewModel CreateTargetViewModel(ITargetFramework targetFramework, DiagnosticLevel maximumDiagnosticLevel);
-=======
         IDependencyViewModel CreateTargetViewModel(TargetFramework targetFramework, DiagnosticLevel maximumDiagnosticLevel);
->>>>>>> 42cc3681
 
         /// <summary>
         /// Returns a view model for a node that groups dependencies from a given provider.
