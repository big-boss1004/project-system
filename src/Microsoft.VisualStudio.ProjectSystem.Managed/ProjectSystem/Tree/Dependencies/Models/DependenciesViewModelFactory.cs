﻿// Licensed to the .NET Foundation under one or more agreements. The .NET Foundation licenses this file to you under the MIT license. See the LICENSE.md file in the project root for more information.

using System.ComponentModel.Composition;
using Microsoft.VisualStudio.Imaging.Interop;
using Microsoft.VisualStudio.ProjectSystem.VS;
using Microsoft.VisualStudio.ProjectSystem.VS.Tree.Dependencies;

namespace Microsoft.VisualStudio.ProjectSystem.Tree.Dependencies.Models
{
    [Export(typeof(IDependenciesViewModelFactory))]
    [AppliesTo(ProjectCapability.DependenciesTree)]
    internal class DependenciesViewModelFactory : IDependenciesViewModelFactory
    {
        [ImportingConstructor]
        public DependenciesViewModelFactory(UnconfiguredProject project)
        {
            SubTreeProviders = new OrderPrecedenceImportCollection<IProjectDependenciesSubTreeProvider>(
                ImportOrderPrecedenceComparer.PreferenceOrder.PreferredComesLast,
                projectCapabilityCheckProvider: project);
        }

        [ImportMany]
        protected OrderPrecedenceImportCollection<IProjectDependenciesSubTreeProvider> SubTreeProviders { get; }

<<<<<<< HEAD
        public IDependencyViewModel CreateTargetViewModel(ITargetFramework targetFramework, DiagnosticLevel maximumDiagnosticLevel)
=======
        public IDependencyViewModel CreateTargetViewModel(TargetFramework targetFramework, DiagnosticLevel maximumDiagnosticLevel)
>>>>>>> 42cc3681
        {
            return new TargetDependencyViewModel(targetFramework, maximumDiagnosticLevel);
        }

        public IDependencyViewModel? CreateGroupNodeViewModel(string providerType, DiagnosticLevel maximumDiagnosticLevel)
        {
            IProjectDependenciesSubTreeProvider? provider = GetProvider();

            IDependencyModel? dependencyModel = provider?.CreateRootDependencyNode();

            return dependencyModel?.ToViewModel(maximumDiagnosticLevel);

            IProjectDependenciesSubTreeProvider? GetProvider()
            {
                return SubTreeProviders
                    .FirstOrDefault((x, t) => StringComparers.DependencyProviderTypes.Equals(x.Value.ProviderType, t), providerType)
                    ?.Value;
            }
        }

        public ImageMoniker GetDependenciesRootIcon(DiagnosticLevel maximumDiagnosticLevel)
        {
            return maximumDiagnosticLevel switch
            {
                DiagnosticLevel.None => ManagedImageMonikers.ReferenceGroup,
                _ => ManagedImageMonikers.ReferenceGroupWarning
            };
        }
    }
}<|MERGE_RESOLUTION|>--- conflicted
+++ resolved
@@ -22,11 +22,7 @@
         [ImportMany]
         protected OrderPrecedenceImportCollection<IProjectDependenciesSubTreeProvider> SubTreeProviders { get; }
 
-<<<<<<< HEAD
-        public IDependencyViewModel CreateTargetViewModel(ITargetFramework targetFramework, DiagnosticLevel maximumDiagnosticLevel)
-=======
         public IDependencyViewModel CreateTargetViewModel(TargetFramework targetFramework, DiagnosticLevel maximumDiagnosticLevel)
->>>>>>> 42cc3681
         {
             return new TargetDependencyViewModel(targetFramework, maximumDiagnosticLevel);
         }
