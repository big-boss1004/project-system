﻿<?xml version="1.0" encoding="utf-8"?>
<xliff xmlns="urn:oasis:names:tc:xliff:document:1.2" xmlns:xsi="http://www.w3.org/2001/XMLSchema-instance" version="1.2" xsi:schemaLocation="urn:oasis:names:tc:xliff:document:1.2 xliff-core-1.2-transitional.xsd">
  <file datatype="xml" source-language="en" target-language="zh-Hans" original="../BuildPropertyPage.xaml">
    <body>
      <trans-unit id="BoolProperty|AllowUnsafeBlocks|Description">
        <source>Allows code that uses the 'unsafe' keyword to compile.</source>
        <target state="translated">允许使用“unsafe”这一关键字编译的代码。</target>
        <note />
      </trans-unit>
      <trans-unit id="BoolProperty|AllowUnsafeBlocks|DisplayName">
        <source>Allow unsafe code</source>
        <target state="translated">允许使用不安全代码</target>
        <note />
      </trans-unit>
      <trans-unit id="BoolProperty|AllowUnsafeBlocks|Metadata|SearchTerms">
        <source>pointers</source>
        <target state="translated">指针</target>
        <note />
      </trans-unit>
      <trans-unit id="BoolProperty|CheckForOverflowUnderflow|Description">
        <source>Specifies whether integer arithmetic that results in a value outside the range of the data type, and that is not in the scope of a checked or unchecked keyword, causes a run-time exception.</source>
        <target state="translated">指定如果整数算法导致出现数据类型范围之外的值以及未在已选或未选关键字的范围内，那么该算法是否会导致运行时异常。</target>
        <note />
      </trans-unit>
      <trans-unit id="BoolProperty|CheckForOverflowUnderflow|DisplayName">
        <source>Check for arithmetic overflow</source>
        <target state="translated">检查算术溢出</target>
        <note />
      </trans-unit>
      <trans-unit id="BoolProperty|CheckForOverflowUnderflow|Metadata|SearchTerms">
        <source>checked;unchecked</source>
        <target state="translated">选中;取消选中</target>
        <note />
      </trans-unit>
      <trans-unit id="BoolProperty|DelaySign|Description">
        <source>Use delayed signing when access to the private key is restricted. The public key will be used during the build, and addition of the private key information deferred until the assembly is handed off.</source>
        <target state="translated">访问私钥受限制时使用延迟签名。生成期间将使用公钥，在程序集切换之前，私钥信息的添加会延迟。</target>
        <note />
      </trans-unit>
      <trans-unit id="BoolProperty|DelaySign|DisplayName">
        <source>Delay sign only</source>
        <target state="translated">仅延迟签名</target>
        <note />
      </trans-unit>
      <trans-unit id="BoolProperty|Deterministic|Description">
        <source>Indicates whether the compiler should produce identical assemblies for identical inputs.</source>
        <target state="translated">指示编译器是否应为相同的输入生成相同的程序集。</target>
        <note />
      </trans-unit>
      <trans-unit id="BoolProperty|Deterministic|DisplayName">
        <source>Deterministic</source>
        <target state="translated">确定性输出</target>
        <note />
      </trans-unit>
      <trans-unit id="BoolProperty|GenerateDocumentationFile|Description">
        <source>Generate a file containing API documentation.</source>
        <target state="translated">生成包含 API 文档的文件。</target>
        <note />
      </trans-unit>
      <trans-unit id="BoolProperty|GenerateDocumentationFile|DisplayName">
        <source>Documentation file</source>
        <target state="translated">文档文件</target>
        <note />
      </trans-unit>
      <trans-unit id="BoolProperty|Optimize|Description">
        <source>Enables or disables optimizations performed by the compiler to make your output file smaller, faster, and more efficient.</source>
        <target state="translated">启用或禁用由编译器执行的优化，以使输出文件更小、更快、更高效。</target>
        <note />
      </trans-unit>
      <trans-unit id="BoolProperty|Optimize|DisplayName">
        <source>Optimize code</source>
        <target state="translated">优化代码</target>
        <note />
      </trans-unit>
      <trans-unit id="BoolProperty|Optimize|Metadata|SearchTerms">
        <source>optimise;optimisation</source>
        <target state="translated">优化;最优化</target>
        <note />
      </trans-unit>
      <trans-unit id="BoolProperty|SignAssembly|Description">
        <source>Sign the output assembly to give it a strong name.</source>
        <target state="translated">对输出程序集进行签名来向其提供强名称。</target>
        <note />
      </trans-unit>
      <trans-unit id="BoolProperty|SignAssembly|DisplayName">
        <source>Sign the assembly</source>
        <target state="translated">对程序集签名</target>
        <note />
      </trans-unit>
      <trans-unit id="BoolProperty|TreatWarningsAsErrors|Description">
        <source>Instruct the compiler to treat warnings as errors.</source>
        <target state="new">Instruct the compiler to treat warnings as errors.</target>
        <note />
      </trans-unit>
      <trans-unit id="BoolProperty|TreatWarningsAsErrors|DisplayName">
        <source>Treat warnings as errors</source>
        <target state="new">Treat warnings as errors</target>
        <note />
      </trans-unit>
      <trans-unit id="Category|ErrorsAndWarnings|Description">
        <source>Configures the error and warning options for the build process.</source>
        <target state="translated">为生成过程配置错误和警告选项。</target>
        <note />
      </trans-unit>
      <trans-unit id="Category|ErrorsAndWarnings|DisplayName">
        <source>Errors and warnings</source>
        <target state="translated">错误和警告</target>
        <note />
      </trans-unit>
      <trans-unit id="Category|Events|Description">
        <source>Configures custom events that run before and after build.</source>
        <target state="new">Configures custom events that run before and after build.</target>
        <note />
      </trans-unit>
      <trans-unit id="Category|Events|DisplayName">
        <source>Events</source>
        <target state="new">Events</target>
        <note />
      </trans-unit>
      <trans-unit id="Category|General|DisplayName">
        <source>General</source>
        <target state="translated">常规</target>
        <note />
      </trans-unit>
      <trans-unit id="Category|Output|Description">
        <source>Configures the output options for the build process.</source>
        <target state="translated">配置生成过程的输出选项。</target>
        <note />
      </trans-unit>
      <trans-unit id="Category|Output|DisplayName">
        <source>Output</source>
        <target state="translated">输出</target>
        <note />
      </trans-unit>
      <trans-unit id="Category|StrongNaming|Description">
        <source>Configures strong name signing of build outputs.</source>
        <target state="translated">配置生成输出的强名称签名。</target>
        <note />
      </trans-unit>
      <trans-unit id="Category|StrongNaming|DisplayName">
        <source>Strong naming</source>
        <target state="translated">强命名</target>
        <note />
      </trans-unit>
      <trans-unit id="EnumProperty|ErrorReport|Description">
        <source>Controls when internal compiler error (ICE) reports are sent to Microsoft.</source>
        <target state="translated">控制何时向 Microsoft 发送内部编译器错误(ICE)。</target>
        <note />
      </trans-unit>
      <trans-unit id="EnumProperty|ErrorReport|DisplayName">
        <source>Internal compiler error reporting</source>
        <target state="translated">内部编译器错误报告</target>
        <note />
      </trans-unit>
      <trans-unit id="EnumProperty|FileAlignment|Description">
        <source>Specifies, in bytes, where to align the sections of the output file.</source>
        <target state="translated">指定在何处对齐输出文件的各个部分(以字节为单位)。</target>
        <note />
      </trans-unit>
      <trans-unit id="EnumProperty|FileAlignment|DisplayName">
        <source>File alignment</source>
        <target state="translated">文件对齐</target>
        <note />
      </trans-unit>
      <trans-unit id="EnumProperty|Nullable|Description">
        <source>Specifies the project-wide C# nullable context. Only available for projects that use C# 8.0 or later.</source>
        <target state="translated">指定项目范围内 C# 可为 Null 的类型的上下文。仅适用于使用 C# 8.0 或更高版本的项目。</target>
        <note />
      </trans-unit>
      <trans-unit id="EnumProperty|Nullable|DisplayName">
        <source>Nullable</source>
        <target state="translated">可为 Null 的类型</target>
        <note />
      </trans-unit>
      <trans-unit id="EnumProperty|PlatformTarget|Description">
        <source>Specifies the processor to be targeted by the output file. Choose 'x86' for any 32-bit Intel-compatible processor, choose 'x64' for any 64-bit Intel-compatible processor, or choose 'Any CPU' to specify that any processor is acceptable. 'Any CPU' is the default value for projects, because it allows the application to run on the broadest range of hardware.</source>
        <target state="translated">指定输出文件要面向的处理器。为任何 32 位 Intel 兼容处理器选择 "x86"，为任何 64 位 Intel 兼容处理器选择 "x64"，或者选择“任何 CPU”来指定可接受任何处理器。项目的默认设置是“任何 CPU”，因为它允许应用程序在范围最广泛的硬件上运行。</target>
        <note />
      </trans-unit>
      <trans-unit id="EnumProperty|PlatformTarget|DisplayName">
        <source>Platform target</source>
        <target state="translated">平台目标</target>
        <note />
      </trans-unit>
<<<<<<< HEAD
=======
      <trans-unit id="EnumProperty|RunPostBuildEvent|Description">
        <source>Specifies under which condition the post-build event will be executed.</source>
        <target state="new">Specifies under which condition the post-build event will be executed.</target>
        <note />
      </trans-unit>
      <trans-unit id="EnumProperty|RunPostBuildEvent|DisplayName">
        <source>When to run the post-build event</source>
        <target state="new">When to run the post-build event</target>
        <note />
      </trans-unit>
      <trans-unit id="EnumProperty|TreatWarningsAsErrors|Description">
        <source>Used to specify which warnings are treated as errors.</source>
        <target state="translated">用于指定将哪些警告视为错误。</target>
        <note />
      </trans-unit>
      <trans-unit id="EnumProperty|TreatWarningsAsErrors|DisplayName">
        <source>Treat warnings as errors</source>
        <target state="translated">将警告视为错误</target>
        <note />
      </trans-unit>
>>>>>>> fef3ebfe
      <trans-unit id="EnumProperty|WarningLevel|Description">
        <source>Specifies the level to display for compiler warnings.</source>
        <target state="translated">指定显示编译器警告的等级。</target>
        <note />
      </trans-unit>
      <trans-unit id="EnumProperty|WarningLevel|DisplayName">
        <source>Warning level</source>
        <target state="translated">警告级别</target>
        <note />
      </trans-unit>
      <trans-unit id="EnumValue|ErrorReport.none|DisplayName">
        <source>Never send</source>
        <target state="translated">从不发送</target>
        <note />
      </trans-unit>
      <trans-unit id="EnumValue|ErrorReport.prompt|DisplayName">
        <source>Prompt before sending</source>
        <target state="translated">发送前提示</target>
        <note />
      </trans-unit>
      <trans-unit id="EnumValue|ErrorReport.queue|DisplayName">
        <source>Queue</source>
        <target state="translated">队列</target>
        <note />
      </trans-unit>
      <trans-unit id="EnumValue|ErrorReport.send|DisplayName">
        <source>Send</source>
        <target state="translated">发送</target>
        <note />
      </trans-unit>
      <trans-unit id="EnumValue|FileAlignment.1024|DisplayName">
        <source>1024</source>
        <target state="translated">1024</target>
        <note />
      </trans-unit>
      <trans-unit id="EnumValue|FileAlignment.2048|DisplayName">
        <source>2048</source>
        <target state="translated">2048</target>
        <note />
      </trans-unit>
      <trans-unit id="EnumValue|FileAlignment.4096|DisplayName">
        <source>4096</source>
        <target state="translated">4096</target>
        <note />
      </trans-unit>
      <trans-unit id="EnumValue|FileAlignment.512|DisplayName">
        <source>512</source>
        <target state="translated">512</target>
        <note />
      </trans-unit>
      <trans-unit id="EnumValue|FileAlignment.8192|DisplayName">
        <source>8192</source>
        <target state="translated">8192</target>
        <note />
      </trans-unit>
      <trans-unit id="EnumValue|Nullable.annotations|DisplayName">
        <source>Annotations</source>
        <target state="translated">注释</target>
        <note />
      </trans-unit>
      <trans-unit id="EnumValue|Nullable.disable|DisplayName">
        <source>Disable</source>
        <target state="translated">禁用</target>
        <note />
      </trans-unit>
      <trans-unit id="EnumValue|Nullable.enable|DisplayName">
        <source>Enable</source>
        <target state="translated">启用</target>
        <note />
      </trans-unit>
      <trans-unit id="EnumValue|Nullable.warnings|DisplayName">
        <source>Warnings</source>
        <target state="translated">警告</target>
        <note />
      </trans-unit>
      <trans-unit id="EnumValue|PlatformTarget.AnyCPU|DisplayName">
        <source>Any CPU</source>
        <target state="translated">任何 CPU</target>
        <note />
      </trans-unit>
      <trans-unit id="EnumValue|PlatformTarget.x64|DisplayName">
        <source>x64</source>
        <target state="translated">x64</target>
        <note />
      </trans-unit>
      <trans-unit id="EnumValue|PlatformTarget.x86|DisplayName">
        <source>x86</source>
        <target state="translated">x86</target>
        <note />
      </trans-unit>
      <trans-unit id="EnumValue|WarningLevel.0|DisplayName">
        <source>0</source>
        <target state="translated">0</target>
        <note />
      </trans-unit>
      <trans-unit id="EnumValue|WarningLevel.1|DisplayName">
        <source>1</source>
        <target state="translated">1</target>
        <note />
      </trans-unit>
      <trans-unit id="EnumValue|WarningLevel.2|DisplayName">
        <source>2</source>
        <target state="translated">2</target>
        <note />
      </trans-unit>
      <trans-unit id="EnumValue|WarningLevel.3|DisplayName">
        <source>3</source>
        <target state="translated">3</target>
        <note />
      </trans-unit>
      <trans-unit id="EnumValue|WarningLevel.4|DisplayName">
        <source>4</source>
        <target state="translated">4</target>
        <note />
      </trans-unit>
      <trans-unit id="EnumValue|WarningLevel.5|DisplayName">
        <source>5</source>
        <target state="translated">5</target>
        <note />
      </trans-unit>
      <trans-unit id="Rule|Build|Description">
        <source>Specifies properties that control how the project builds.</source>
        <target state="translated">指定控制如何生成项目的属性。</target>
        <note />
      </trans-unit>
      <trans-unit id="Rule|Build|DisplayName">
        <source>Build</source>
        <target state="translated">生成</target>
        <note />
      </trans-unit>
      <trans-unit id="StringProperty|AssemblyOriginatorKeyFile|DisplayName">
        <source>Strong name key file</source>
        <target state="translated">强名称密钥文件</target>
        <note />
      </trans-unit>
      <trans-unit id="StringProperty|BaseIntermediateOutputPath|Description">
        <source>Specifies the base location for the project's intermediate output during build. Subfolders will be appended to this path to differentiate project configuration.</source>
        <target state="translated">指定生成期间项目的中间输出的基位置。为了区分项目配置，将把子文件夹追加到此路径。</target>
        <note />
      </trans-unit>
      <trans-unit id="StringProperty|BaseIntermediateOutputPath|DisplayName">
        <source>Base intermediate output path</source>
        <target state="translated">中间输出的基路径</target>
        <note />
      </trans-unit>
      <trans-unit id="StringProperty|BaseOutputPath|Description">
        <source>Specifies the base location for the project's output during build. Subfolders will be appended to this path to differentiate project configuration.</source>
        <target state="translated">指定生成期间项目输出的基位置。为了区分项目配置，将把子文件夹追加到此路径。</target>
        <note />
      </trans-unit>
      <trans-unit id="StringProperty|BaseOutputPath|DisplayName">
        <source>Base output path</source>
        <target state="translated">输出的基路径</target>
        <note />
      </trans-unit>
      <trans-unit id="StringProperty|DefineConstants|Description">
        <source>Specifies symbols on which to perform conditional compilation. Separate symbols with a semi-colon (';').</source>
        <target state="translated">指定要在其上执行条件编译的符号。使用分号(";")来分隔符号。</target>
        <note />
      </trans-unit>
      <trans-unit id="StringProperty|DefineConstants|DisplayName">
        <source>Conditional compilation symbols</source>
        <target state="translated">条件编译符号</target>
        <note />
      </trans-unit>
      <trans-unit id="StringProperty|DocumentationFile|Description">
        <source>Optional path for the API documentation file. Leave blank to use the default location.</source>
        <target state="translated">API 文档文件的可选路径。若要使用默认位置，请保留为空。</target>
        <note />
      </trans-unit>
      <trans-unit id="StringProperty|DocumentationFile|DisplayName">
        <source>XML documentation file path</source>
        <target state="translated">XML 文档文件路径</target>
        <note />
      </trans-unit>
      <trans-unit id="StringProperty|LangVersion|Description">
        <source>Why can't I select the C# language version?</source>
        <target state="translated">为何无法选择 C# 语言版本?</target>
        <note />
      </trans-unit>
      <trans-unit id="StringProperty|LangVersion|DisplayName">
        <source>Language version</source>
        <target state="translated">语言版本</target>
        <note />
      </trans-unit>
      <trans-unit id="StringProperty|NoWarn|Description">
        <source>Blocks the compiler from generating the specified warnings. Separate multiple warning numbers with a comma (',') or semicolon (';').</source>
        <target state="new">Blocks the compiler from generating the specified warnings. Separate multiple warning numbers with a comma (',') or semicolon (';').</target>
        <note />
      </trans-unit>
      <trans-unit id="StringProperty|NoWarn|DisplayName">
        <source>Suppress specific warnings</source>
        <target state="new">Suppress specific warnings</target>
        <note />
      </trans-unit>
      <trans-unit id="StringProperty|PostBuildEvent|Description">
        <source>Specifies commands that run after the build completes. Does not run if the build failed. Use 'call' to invoke .bat files. A non-zero exit code will fail the build.</source>
        <target state="new">Specifies commands that run after the build completes. Does not run if the build failed. Use 'call' to invoke .bat files. A non-zero exit code will fail the build.</target>
        <note />
      </trans-unit>
      <trans-unit id="StringProperty|PostBuildEvent|DisplayName">
        <source>Post-build event</source>
        <target state="new">Post-build event</target>
        <note />
      </trans-unit>
      <trans-unit id="StringProperty|PreBuildEvent|Description">
        <source>Specifies commands that run before the build starts. Does not run if the project is up-to-date. A non-zero exit code will fail the build before it runs.</source>
        <target state="new">Specifies commands that run before the build starts. Does not run if the project is up-to-date. A non-zero exit code will fail the build before it runs.</target>
        <note />
      </trans-unit>
      <trans-unit id="StringProperty|PreBuildEvent|DisplayName">
        <source>Pre-build event</source>
        <target state="new">Pre-build event</target>
        <note />
      </trans-unit>
      <trans-unit id="StringProperty|WarningsAsErrors|Description">
        <source>Specifies which warnings are treated as errors. Separate multiple warning numbers with a comma (',') or semicolon (';').</source>
        <target state="new">Specifies which warnings are treated as errors. Separate multiple warning numbers with a comma (',') or semicolon (';').</target>
        <note />
      </trans-unit>
      <trans-unit id="StringProperty|WarningsAsErrors|DisplayName">
        <source>Treat specific warnings as errors</source>
        <target state="translated">将特定警告视为错误</target>
        <note />
      </trans-unit>
      <trans-unit id="StringProperty|WarningsNotAsErrors|Description">
        <source>Specifies which warnings are excluded from being treated as errors. Separate multiple warning numbers with a comma (',') or semicolon (';').</source>
        <target state="new">Specifies which warnings are excluded from being treated as errors. Separate multiple warning numbers with a comma (',') or semicolon (';').</target>
        <note />
      </trans-unit>
      <trans-unit id="StringProperty|WarningsNotAsErrors|DisplayName">
        <source>Exclude specific warnings as errors</source>
        <target state="new">Exclude specific warnings as errors</target>
        <note />
      </trans-unit>
    </body>
  </file>
</xliff><|MERGE_RESOLUTION|>--- conflicted
+++ resolved
@@ -182,8 +182,6 @@
         <target state="translated">平台目标</target>
         <note />
       </trans-unit>
-<<<<<<< HEAD
-=======
       <trans-unit id="EnumProperty|RunPostBuildEvent|Description">
         <source>Specifies under which condition the post-build event will be executed.</source>
         <target state="new">Specifies under which condition the post-build event will be executed.</target>
@@ -194,17 +192,6 @@
         <target state="new">When to run the post-build event</target>
         <note />
       </trans-unit>
-      <trans-unit id="EnumProperty|TreatWarningsAsErrors|Description">
-        <source>Used to specify which warnings are treated as errors.</source>
-        <target state="translated">用于指定将哪些警告视为错误。</target>
-        <note />
-      </trans-unit>
-      <trans-unit id="EnumProperty|TreatWarningsAsErrors|DisplayName">
-        <source>Treat warnings as errors</source>
-        <target state="translated">将警告视为错误</target>
-        <note />
-      </trans-unit>
->>>>>>> fef3ebfe
       <trans-unit id="EnumProperty|WarningLevel|Description">
         <source>Specifies the level to display for compiler warnings.</source>
         <target state="translated">指定显示编译器警告的等级。</target>
