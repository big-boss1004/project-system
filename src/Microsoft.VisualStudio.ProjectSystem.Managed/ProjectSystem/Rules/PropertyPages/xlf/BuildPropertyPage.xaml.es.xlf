﻿<?xml version="1.0" encoding="utf-8"?>
<xliff xmlns="urn:oasis:names:tc:xliff:document:1.2" xmlns:xsi="http://www.w3.org/2001/XMLSchema-instance" version="1.2" xsi:schemaLocation="urn:oasis:names:tc:xliff:document:1.2 xliff-core-1.2-transitional.xsd">
  <file datatype="xml" source-language="en" target-language="es" original="../BuildPropertyPage.xaml">
    <body>
      <trans-unit id="BoolProperty|AllowUnsafeBlocks|Description">
        <source>Allow code that uses the 'unsafe' keyword to compile.</source>
        <target state="translated">Permite que el código que use la palabra clave "unsafe" se compile.</target>
        <note />
      </trans-unit>
      <trans-unit id="BoolProperty|AllowUnsafeBlocks|DisplayName">
        <source>Unsafe code</source>
        <target state="translated">Código no seguro</target>
        <note />
      </trans-unit>
      <trans-unit id="BoolProperty|AllowUnsafeBlocks|Metadata|SearchTerms">
        <source>pointers</source>
        <target state="translated">punteros</target>
        <note />
      </trans-unit>
      <trans-unit id="BoolProperty|CheckForOverflowUnderflow|Description">
        <source>Throw exceptions when integer arithmetic produces out of range values.</source>
        <target state="translated">Produce excepciones cuando la aritmética de los enteros genera valores fuera del intervalo.</target>
        <note />
      </trans-unit>
      <trans-unit id="BoolProperty|CheckForOverflowUnderflow|DisplayName">
        <source>Check for arithmetic overflow</source>
        <target state="translated">Comprobar el desbordamiento aritmético</target>
        <note />
      </trans-unit>
      <trans-unit id="BoolProperty|CheckForOverflowUnderflow|Metadata|SearchTerms">
        <source>checked;unchecked</source>
        <target state="translated">comprobado;no comprobado</target>
        <note />
      </trans-unit>
      <trans-unit id="BoolProperty|DelaySign|Description">
        <source>Use delayed signing when access to the private key is restricted. The public key will be used during the build, and addition of the private key information deferred until the assembly is handed off.</source>
        <target state="translated">Use la firma retrasada cuando el acceso a la clave privada esté restringido. La clave pública se usará durante la compilación y la adición de la información de clave privada se aplazará hasta la entrega del ensamblado.</target>
        <note />
      </trans-unit>
      <trans-unit id="BoolProperty|DelaySign|DisplayName">
        <source>Delay sign only</source>
        <target state="translated">Solo retrasar firma</target>
        <note />
      </trans-unit>
      <trans-unit id="BoolProperty|Deterministic|Description">
        <source>Produce identical compilation output for identical inputs.</source>
        <target state="translated">Genera un resultado de compilación idéntico para entradas idénticas.</target>
        <note />
      </trans-unit>
      <trans-unit id="BoolProperty|Deterministic|DisplayName">
        <source>Deterministic</source>
        <target state="translated">Determinista</target>
        <note />
      </trans-unit>
      <trans-unit id="BoolProperty|GenerateDocumentationFile|Description">
        <source>Generate a file containing API documentation.</source>
        <target state="translated">Genera un archivo que contiene la documentación de la API.</target>
        <note />
      </trans-unit>
      <trans-unit id="BoolProperty|GenerateDocumentationFile|DisplayName">
        <source>Documentation file</source>
        <target state="translated">Archivo de documentación</target>
        <note />
      </trans-unit>
      <trans-unit id="BoolProperty|Optimize|Description">
        <source>Enable compiler optimizations for smaller, faster, and more efficient output.</source>
        <target state="translated">Habilita las optimizaciones del compilador para obtener resultados más eficaces, más rápidos y más pequeños.</target>
        <note />
      </trans-unit>
      <trans-unit id="BoolProperty|Optimize|DisplayName">
        <source>Optimize code</source>
        <target state="translated">Optimizar código</target>
        <note />
      </trans-unit>
      <trans-unit id="BoolProperty|Optimize|Metadata|SearchTerms">
        <source>optimise;optimisation</source>
        <target state="translated">optimizar;optimización</target>
        <note />
      </trans-unit>
      <trans-unit id="BoolProperty|Prefer32Bit|Description">
        <source>Run in 32-bit mode on systems that support both 32-bit and 64-bit applications.</source>
        <target state="new">Run in 32-bit mode on systems that support both 32-bit and 64-bit applications.</target>
        <note />
      </trans-unit>
      <trans-unit id="BoolProperty|Prefer32Bit|DisplayName">
        <source>Prefer 32-bit</source>
        <target state="new">Prefer 32-bit</target>
        <note />
      </trans-unit>
      <trans-unit id="BoolProperty|ProduceReferenceAssembly|Description">
        <source>Produce a reference assembly containing the public API of the project.</source>
        <target state="translated">Genera un ensamblado de referencia que contiene la API pública del proyecto.</target>
        <note />
      </trans-unit>
      <trans-unit id="BoolProperty|ProduceReferenceAssembly|DisplayName">
        <source>Reference assembly</source>
        <target state="translated">Ensamblado de referencia</target>
        <note />
      </trans-unit>
      <trans-unit id="BoolProperty|SignAssembly|Description">
        <source>Sign the output assembly to give it a strong name.</source>
        <target state="translated">Firme el ensamblado de salida para asignarle un nombre seguro.</target>
        <note />
      </trans-unit>
      <trans-unit id="BoolProperty|SignAssembly|DisplayName">
        <source>Sign the assembly</source>
        <target state="translated">Firmar el ensamblado</target>
        <note />
      </trans-unit>
      <trans-unit id="BoolProperty|TreatWarningsAsErrors|Description">
        <source>Instruct the compiler to treat warnings as errors.</source>
        <target state="translated">Indique al compilador que trate las advertencias como errores.</target>
        <note />
      </trans-unit>
      <trans-unit id="BoolProperty|TreatWarningsAsErrors|DisplayName">
        <source>Treat warnings as errors</source>
        <target state="translated">Tratar advertencias como errores</target>
        <note />
      </trans-unit>
      <trans-unit id="Category|Advanced|Description">
        <source>Advanced settings for the application.</source>
        <target state="new">Advanced settings for the application.</target>
        <note />
      </trans-unit>
      <trans-unit id="Category|Advanced|DisplayName">
        <source>Advanced</source>
        <target state="new">Advanced</target>
        <note />
      </trans-unit>
      <trans-unit id="Category|ErrorsAndWarnings|Description">
        <source>Configures the error and warning options for the build process.</source>
        <target state="translated">Configura las opciones de error y advertencia del proceso de compilación.</target>
        <note />
      </trans-unit>
      <trans-unit id="Category|ErrorsAndWarnings|DisplayName">
        <source>Errors and warnings</source>
        <target state="translated">Errores y advertencias</target>
        <note />
      </trans-unit>
      <trans-unit id="Category|Events|Description">
        <source>Configures custom events that run before and after build.</source>
        <target state="translated">Configura los eventos personalizados que se ejecutan antes y después de la compilación.</target>
        <note />
      </trans-unit>
      <trans-unit id="Category|Events|DisplayName">
        <source>Events</source>
        <target state="translated">Eventos</target>
        <note />
      </trans-unit>
      <trans-unit id="Category|General|DisplayName">
        <source>General</source>
        <target state="translated">General</target>
        <note />
      </trans-unit>
      <trans-unit id="Category|Output|Description">
        <source>Configures the output options for the build process.</source>
        <target state="translated">Configura las opciones de salida del proceso de compilación.</target>
        <note />
      </trans-unit>
      <trans-unit id="Category|Output|DisplayName">
        <source>Output</source>
        <target state="translated">Salida</target>
        <note />
      </trans-unit>
      <trans-unit id="Category|StrongNaming|Description">
        <source>Configures strong name signing of build outputs.</source>
        <target state="translated">Configura la firma con nombre seguro de los resultados de compilación.</target>
        <note />
      </trans-unit>
      <trans-unit id="Category|StrongNaming|DisplayName">
        <source>Strong naming</source>
        <target state="translated">Asignación de nombre seguro</target>
        <note />
      </trans-unit>
      <trans-unit id="EnumProperty|DebugType|Description">
        <source>Specifies the kind of debug symbols produced during build.</source>
        <target state="translated">Especifica el tipo de símbolos de depuración que se producen durante la compilación.</target>
        <note />
      </trans-unit>
      <trans-unit id="EnumProperty|DebugType|DisplayName">
        <source>Debug symbols</source>
        <target state="translated">Símbolos de depuración</target>
        <note />
      </trans-unit>
      <trans-unit id="EnumProperty|DebugType|Metadata|SearchTerms">
        <source>debug type</source>
        <target state="translated">tipo de depuración</target>
        <note />
      </trans-unit>
      <trans-unit id="EnumProperty|ErrorReport|Description">
        <source>Send internal compiler error (ICE) reports to Microsoft.</source>
        <target state="translated">Envía informes de errores internos del compilador (ICE) a Microsoft.</target>
        <note />
      </trans-unit>
      <trans-unit id="EnumProperty|ErrorReport|DisplayName">
        <source>Internal compiler error reporting</source>
        <target state="translated">Informe de errores internos del compilador</target>
        <note />
      </trans-unit>
      <trans-unit id="EnumProperty|FileAlignment|Description">
        <source>Specifies, in bytes, where to align the sections of the output file.</source>
        <target state="translated">Especifica, en bytes, dónde se van a alinear las secciones del archivo de salida.</target>
        <note />
      </trans-unit>
      <trans-unit id="EnumProperty|FileAlignment|DisplayName">
        <source>File alignment</source>
        <target state="translated">Alineación del archivo</target>
        <note />
      </trans-unit>
      <trans-unit id="EnumProperty|Nullable|Description">
        <source>Specifies the project-wide C# nullable context. Only available for projects that use C# 8.0 or later.</source>
        <target state="translated">Especifica el contexto que acepta valores NULL de C# en todo el proyecto. Solo disponible para los proyectos que usan C# 8.0 o posterior.</target>
        <note />
      </trans-unit>
      <trans-unit id="EnumProperty|Nullable|DisplayName">
        <source>Nullable</source>
        <target state="translated">Admite valores NULL</target>
        <note />
      </trans-unit>
      <trans-unit id="EnumProperty|PlatformTarget|Description">
        <source>Specifies the processor to be targeted by the output file. Choose 'x86' for any 32-bit Intel-compatible processor, choose 'x64' for any 64-bit Intel-compatible processor, or choose 'Any CPU' to specify that any processor is acceptable. 'Any CPU' is the default value for projects, because it allows the application to run on the broadest range of hardware.</source>
        <target state="translated">Especifica el procesador al que se va a destinar el archivo de salida. Elija "x86" para cualquier procesador compatible con Intel de 32 bits, "x64" para cualquier procesador compatible con Intel de 64 bits, o bien "Cualquier CPU" para especificar que todos los procesadores son aceptables. "Cualquier CPU" es el valor predeterminado para los proyectos, ya que permite que la aplicación se ejecute en la mayor parte del hardware.</target>
        <note />
      </trans-unit>
      <trans-unit id="EnumProperty|PlatformTarget|DisplayName">
        <source>Platform target</source>
        <target state="translated">Destino de la plataforma</target>
        <note />
      </trans-unit>
      <trans-unit id="EnumProperty|RunPostBuildEvent|Description">
        <source>Specifies under which condition the post-build event will be executed.</source>
        <target state="translated">Especifica bajo qué condición se ejecutará el evento posterior a la compilación.</target>
        <note />
      </trans-unit>
      <trans-unit id="EnumProperty|RunPostBuildEvent|DisplayName">
        <source>When to run the post-build event</source>
        <target state="translated">Cuándo ejecutar el evento posterior a la compilación</target>
        <note />
      </trans-unit>
      <trans-unit id="EnumProperty|WarningLevel|Description">
        <source>Specifies the level to display for compiler warnings.</source>
        <target state="translated">Especifica el nivel que se debe mostrar para las advertencias del compilador.</target>
        <note />
      </trans-unit>
      <trans-unit id="EnumProperty|WarningLevel|DisplayName">
        <source>Warning level</source>
        <target state="translated">Nivel de advertencia</target>
        <note />
      </trans-unit>
      <trans-unit id="EnumValue|DebugType.embedded|DisplayName">
        <source>Embedded in DLL/EXE, portable across platforms</source>
        <target state="translated">Incrustado en DLL/EXE, portable en distintas plataformas</target>
        <note />
      </trans-unit>
      <trans-unit id="EnumValue|DebugType.full|DisplayName">
        <source>PDB file, current platform</source>
        <target state="translated">Archivo PDB, plataforma actual</target>
        <note />
      </trans-unit>
      <trans-unit id="EnumValue|DebugType.none|DisplayName">
        <source>No symbols are emitted</source>
        <target state="translated">No se emitió ningún símbolo</target>
        <note />
      </trans-unit>
      <trans-unit id="EnumValue|DebugType.portable|DisplayName">
        <source>PDB file, portable across platforms</source>
        <target state="translated">Archivo PDB, portable en distintas plataformas</target>
        <note />
      </trans-unit>
      <trans-unit id="EnumValue|ErrorReport.none|DisplayName">
        <source>Never send</source>
        <target state="translated">No enviar nunca</target>
        <note />
      </trans-unit>
      <trans-unit id="EnumValue|ErrorReport.prompt|DisplayName">
        <source>Prompt before sending</source>
        <target state="translated">Preguntar antes de enviar</target>
        <note />
      </trans-unit>
      <trans-unit id="EnumValue|ErrorReport.queue|DisplayName">
        <source>Queue</source>
        <target state="translated">Poner en cola</target>
        <note />
      </trans-unit>
      <trans-unit id="EnumValue|ErrorReport.send|DisplayName">
        <source>Send</source>
        <target state="translated">Enviar</target>
        <note />
      </trans-unit>
      <trans-unit id="EnumValue|FileAlignment.1024|DisplayName">
        <source>1024</source>
        <target state="translated">1024</target>
        <note />
      </trans-unit>
      <trans-unit id="EnumValue|FileAlignment.2048|DisplayName">
        <source>2048</source>
        <target state="translated">2048</target>
        <note />
      </trans-unit>
      <trans-unit id="EnumValue|FileAlignment.4096|DisplayName">
        <source>4096</source>
        <target state="translated">4096</target>
        <note />
      </trans-unit>
      <trans-unit id="EnumValue|FileAlignment.512|DisplayName">
        <source>512</source>
        <target state="translated">512</target>
        <note />
      </trans-unit>
      <trans-unit id="EnumValue|FileAlignment.8192|DisplayName">
        <source>8192</source>
        <target state="translated">8192</target>
        <note />
      </trans-unit>
      <trans-unit id="EnumValue|Nullable.annotations|DisplayName">
        <source>Annotations</source>
        <target state="translated">Anotaciones</target>
        <note />
      </trans-unit>
      <trans-unit id="EnumValue|Nullable.disable|DisplayName">
        <source>Disable</source>
        <target state="translated">Deshabilitar</target>
        <note />
      </trans-unit>
      <trans-unit id="EnumValue|Nullable.enable|DisplayName">
        <source>Enable</source>
        <target state="translated">Habilitar</target>
        <note />
      </trans-unit>
      <trans-unit id="EnumValue|Nullable.warnings|DisplayName">
        <source>Warnings</source>
        <target state="translated">Advertencias</target>
        <note />
      </trans-unit>
      <trans-unit id="EnumValue|PlatformTarget.AnyCPU|DisplayName">
        <source>Any CPU</source>
        <target state="translated">Cualquier CPU</target>
        <note />
      </trans-unit>
      <trans-unit id="EnumValue|PlatformTarget.x64|DisplayName">
        <source>x64</source>
        <target state="translated">x64</target>
        <note />
      </trans-unit>
      <trans-unit id="EnumValue|PlatformTarget.x86|DisplayName">
        <source>x86</source>
        <target state="translated">x86</target>
        <note />
      </trans-unit>
      <trans-unit id="EnumValue|RunPostBuildEvent.Always|DisplayName">
        <source>Always</source>
        <target state="new">Always</target>
        <note />
      </trans-unit>
      <trans-unit id="EnumValue|RunPostBuildEvent.OnBuildSuccess|DisplayName">
        <source>When the build succeeds</source>
        <target state="new">When the build succeeds</target>
        <note />
      </trans-unit>
      <trans-unit id="EnumValue|RunPostBuildEvent.OnOutputUpdated|DisplayName">
        <source>When the output is updated</source>
        <target state="new">When the output is updated</target>
        <note />
      </trans-unit>
      <trans-unit id="EnumValue|WarningLevel.0|DisplayName">
        <source>0</source>
        <target state="translated">0</target>
        <note />
      </trans-unit>
      <trans-unit id="EnumValue|WarningLevel.1|DisplayName">
        <source>1</source>
        <target state="translated">1</target>
        <note />
      </trans-unit>
      <trans-unit id="EnumValue|WarningLevel.2|DisplayName">
        <source>2</source>
        <target state="translated">2</target>
        <note />
      </trans-unit>
      <trans-unit id="EnumValue|WarningLevel.3|DisplayName">
        <source>3</source>
        <target state="translated">3</target>
        <note />
      </trans-unit>
      <trans-unit id="EnumValue|WarningLevel.4|DisplayName">
        <source>4</source>
        <target state="translated">4</target>
        <note />
      </trans-unit>
      <trans-unit id="EnumValue|WarningLevel.5|DisplayName">
        <source>5</source>
        <target state="translated">5</target>
        <note />
      </trans-unit>
      <trans-unit id="Rule|Build|Description">
        <source>Specifies properties that control how the project builds.</source>
        <target state="translated">Especifica las propiedades que controlan el modo en que se compila el proyecto.</target>
        <note />
      </trans-unit>
      <trans-unit id="Rule|Build|DisplayName">
        <source>Build</source>
        <target state="translated">Compilación</target>
        <note />
      </trans-unit>
      <trans-unit id="StringProperty|AssemblyOriginatorKeyFile|DisplayName">
        <source>Strong name key file</source>
        <target state="translated">Archivo de clave de nombre seguro</target>
        <note />
      </trans-unit>
      <trans-unit id="StringProperty|BaseIntermediateOutputPath|Description">
        <source>Specifies the base location for the project's intermediate output during build. Subfolders will be appended to this path to differentiate project configuration.</source>
        <target state="translated">Especifica la ubicación base de la salida intermedia del proyecto durante la compilación. Las subcarpetas se asociarán a esta ruta de acceso para diferenciar la configuración del proyecto.</target>
        <note />
      </trans-unit>
      <trans-unit id="StringProperty|BaseIntermediateOutputPath|DisplayName">
        <source>Base intermediate output path</source>
        <target state="translated">Ruta de acceso de salida intermedia base</target>
        <note />
      </trans-unit>
      <trans-unit id="StringProperty|BaseOutputPath|Description">
        <source>Specifies the base location for the project's output during build. Subfolders will be appended to this path to differentiate project configuration.</source>
        <target state="translated">Especifica la ubicación base de la salida del proyecto durante la compilación. Las subcarpetas se asociarán a esta ruta de acceso para diferenciar la configuración del proyecto.</target>
        <note />
      </trans-unit>
      <trans-unit id="StringProperty|BaseOutputPath|DisplayName">
        <source>Base output path</source>
        <target state="translated">Ruta de acceso de la salida base</target>
        <note />
      </trans-unit>
      <trans-unit id="StringProperty|DefineConstants|Description">
        <source>Specifies symbols on which to perform conditional compilation. Separate symbols with a semi-colon (';').</source>
        <target state="translated">Especifica los símbolos con los que se va a realizar la compilación condicional. Separe los símbolos con punto y coma (";").</target>
        <note />
      </trans-unit>
      <trans-unit id="StringProperty|DefineConstants|DisplayName">
        <source>Conditional compilation symbols</source>
        <target state="translated">Símbolos de compilación condicional</target>
        <note />
      </trans-unit>
      <trans-unit id="StringProperty|DocumentationFile|Description">
        <source>Optional path for the API documentation file. Leave blank to use the default location.</source>
        <target state="translated">Ruta de acceso opcional del archivo de documentación de la API. Déjelo en blanco para usar la ubicación predeterminada.</target>
        <note />
      </trans-unit>
      <trans-unit id="StringProperty|DocumentationFile|DisplayName">
        <source>XML documentation file path</source>
        <target state="translated">Ruta de acceso del archivo de documentación XML</target>
        <note />
      </trans-unit>
      <trans-unit id="StringProperty|LangVersion|Description">
<<<<<<< HEAD
        <source>Why can't I select the C# language version?</source>
        <target state="translated">¿Por qué no puedo seleccionar la versión del lenguaje C#?</target>
=======
        <source>The version of the language available to code in this project.</source>
        <target state="new">The version of the language available to code in this project.</target>
>>>>>>> 21a9e14f
        <note />
      </trans-unit>
      <trans-unit id="StringProperty|LangVersion|DisplayName">
        <source>Language version</source>
        <target state="translated">Versión de lenguaje</target>
        <note />
      </trans-unit>
      <trans-unit id="StringProperty|NoWarn|Description">
        <source>Blocks the compiler from generating the specified warnings. Separate multiple warning numbers with a comma (',') or semicolon (';').</source>
        <target state="translated">Bloquea la capacidad del compilador para generar una o más advertencias. Separe varios números de advertencia con una coma (",") o punto y coma (";").</target>
        <note />
      </trans-unit>
      <trans-unit id="StringProperty|NoWarn|DisplayName">
        <source>Suppress specific warnings</source>
        <target state="translated">Suprimir las advertencias</target>
        <note />
      </trans-unit>
      <trans-unit id="StringProperty|PostBuildEvent|Description">
        <source>Specifies commands that run after the build completes. Does not run if the build failed. Use 'call' to invoke .bat files. A non-zero exit code will fail the build.</source>
        <target state="translated">Especifica los comandos que se ejecutan después de completar la compilación. No se ejecuta si la compilación falla. Utilice "llamar" para invocar archivos .bat. Un código de salida distinto de cero hará que falle la compilación.</target>
        <note />
      </trans-unit>
      <trans-unit id="StringProperty|PostBuildEvent|DisplayName">
        <source>Post-build event</source>
        <target state="translated">Evento de posterior a la compilación</target>
        <note />
      </trans-unit>
      <trans-unit id="StringProperty|PreBuildEvent|Description">
        <source>Specifies commands that run before the build starts. Does not run if the project is up-to-date. A non-zero exit code will fail the build before it runs.</source>
        <target state="translated">Especifica los comandos que se ejecutan antes de que se inicie la compilación. No se ejecuta si el proyecto está actualizado. Un código de salida distinto de cero hará fallar la compilación antes de que se ejecute.</target>
        <note />
      </trans-unit>
      <trans-unit id="StringProperty|PreBuildEvent|DisplayName">
        <source>Pre-build event</source>
        <target state="translated">Evento anterior a la compilación</target>
        <note />
      </trans-unit>
      <trans-unit id="StringProperty|WarningsAsErrors|Description">
        <source>Specifies which warnings are treated as errors. Separate multiple warning numbers with a comma (',') or semicolon (';').</source>
        <target state="translated">Trata las advertencias especificadas como errores. Separe varios números de advertencia con una coma (",") o punto y coma (";").</target>
        <note />
      </trans-unit>
      <trans-unit id="StringProperty|WarningsAsErrors|DisplayName">
        <source>Treat specific warnings as errors</source>
        <target state="translated">Tratar advertencias específicas como errores</target>
        <note />
      </trans-unit>
      <trans-unit id="StringProperty|WarningsNotAsErrors|Description">
        <source>Specifies which warnings are excluded from being treated as errors. Separate multiple warning numbers with a comma (',') or semicolon (';').</source>
        <target state="translated">Exime las advertencias especificadas de que se traten como errores. Separe varios números de advertencia con una coma (",") o con punto y coma (";").</target>
        <note />
      </trans-unit>
      <trans-unit id="StringProperty|WarningsNotAsErrors|DisplayName">
        <source>Exclude specific warnings as errors</source>
        <target state="translated">Excluir advertencias específicas para que no se traten como errores</target>
        <note />
      </trans-unit>
    </body>
  </file>
</xliff><|MERGE_RESOLUTION|>--- conflicted
+++ resolved
@@ -448,13 +448,8 @@
         <note />
       </trans-unit>
       <trans-unit id="StringProperty|LangVersion|Description">
-<<<<<<< HEAD
-        <source>Why can't I select the C# language version?</source>
-        <target state="translated">¿Por qué no puedo seleccionar la versión del lenguaje C#?</target>
-=======
         <source>The version of the language available to code in this project.</source>
         <target state="new">The version of the language available to code in this project.</target>
->>>>>>> 21a9e14f
         <note />
       </trans-unit>
       <trans-unit id="StringProperty|LangVersion|DisplayName">
