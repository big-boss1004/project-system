﻿<?xml version="1.0" encoding="utf-8"?>
<LCX SchemaVersion="6.0" Name="ApplicationPropertyPage.xaml.xlf" PsrId="308" FileType="1" SrcCul="en-US" TgtCul="es-ES" xmlns="http://schemas.microsoft.com/locstudio/2006/6/lcx">
  <OwnedComments>
    <Cmt Name="Dev" />
    <Cmt Name="LcxAdmin" />
    <Cmt Name="Rccx" />
  </OwnedComments>
  <Settings Name="@vsLocTools@\default.lss" Type="Lss" />
  <Item ItemId=";Xliff file" ItemType="0" PsrId="308" Leaf="false">
    <Disp Icon="Expand" Expand="true" Disp="true" LocTbl="false" />
    <Item ItemId=";Xliff Resources" ItemType="0" PsrId="308" Leaf="false">
      <Disp Icon="Str" Disp="true" LocTbl="false" />
      <Item ItemId=";BoolProperty|AutoGenerateBindingRedirects|Description" ItemType="0" PsrId="308" Leaf="true">
        <Str Cat="Text">
          <Val><![CDATA[Add binding redirects automatically to App.config.]]></Val>
        </Str>
        <Disp Icon="Str" />
      </Item>
      <Item ItemId=";BoolProperty|AutoGenerateBindingRedirects|DisplayName" ItemType="0" PsrId="308" Leaf="true">
        <Str Cat="Text">
          <Val><![CDATA[Auto-generate binding redirects]]></Val>
        </Str>
        <Disp Icon="Str" />
      </Item>
      <Item ItemId=";BoolProperty|IsPublishable|Description" ItemType="0" PsrId="308" Leaf="true">
        <Str Cat="Text">
          <Val><![CDATA[Allow publishing outside of Visual Studio, such as via "dotnet publish".]]></Val>
          <Tgt Cat="Text" Stat="Loc" Orig="New">
            <Val><![CDATA[Permite publicaciones fuera de Visual Studio, como por ejemplo "dotnet publish".]]></Val>
          </Tgt>
        </Str>
        <Disp Icon="Str" />
      </Item>
      <Item ItemId=";BoolProperty|IsPublishable|DisplayName" ItemType="0" PsrId="308" Leaf="true">
        <Str Cat="Text">
          <Val><![CDATA[Publishing]]></Val>
          <Tgt Cat="Text" Stat="Loc" Orig="New">
            <Val><![CDATA[Publicación]]></Val>
          </Tgt>
        </Str>
        <Disp Icon="Str" />
      </Item>
      <Item ItemId=";BoolProperty|TargetMultipleFrameworks|Description" ItemType="0" PsrId="308" Leaf="true">
        <Str Cat="Text">
          <Val><![CDATA[Build this project for multiple target frameworks.]]></Val>
          <Tgt Cat="Text" Stat="Loc" Orig="New">
            <Val><![CDATA[Compile este proyecto para varias plataformas de destino.]]></Val>
          </Tgt>
        </Str>
        <Disp Icon="Str" />
      </Item>
      <Item ItemId=";BoolProperty|TargetMultipleFrameworks|DisplayName" ItemType="0" PsrId="308" Leaf="true">
        <Str Cat="Text">
          <Val><![CDATA[Target multiple frameworks]]></Val>
          <Tgt Cat="Text" Stat="Loc" Orig="New">
            <Val><![CDATA[Destinar a varias plataformas]]></Val>
          </Tgt>
        </Str>
        <Disp Icon="Str" />
      </Item>
      <Item ItemId=";BoolProperty|UseWPF|Description" ItemType="0" PsrId="308" Leaf="true">
        <Str Cat="Text">
          <Val><![CDATA[Enable WPF for this project.]]></Val>
          <Tgt Cat="Text" Stat="Loc" Orig="New">
            <Val><![CDATA[Habilite WPF para este proyecto.]]></Val>
          </Tgt>
        </Str>
        <Disp Icon="Str" />
      </Item>
      <Item ItemId=";BoolProperty|UseWPF|DisplayName" ItemType="0" PsrId="308" Leaf="true">
        <Str Cat="Text">
          <Val><![CDATA[Windows Presentation Foundation]]></Val>
          <Tgt Cat="Text" Stat="Loc" Orig="New">
            <Val><![CDATA[Windows Presentation Foundation]]></Val>
          </Tgt>
        </Str>
        <Disp Icon="Str" />
      </Item>
      <Item ItemId=";BoolProperty|UseWindowsForms|Description" ItemType="0" PsrId="308" Leaf="true">
        <Str Cat="Text">
          <Val><![CDATA[Enable Windows Forms for this project.]]></Val>
          <Tgt Cat="Text" Stat="Loc" Orig="New">
            <Val><![CDATA[Habilite Windows Forms para este proyecto.]]></Val>
          </Tgt>
        </Str>
        <Disp Icon="Str" />
      </Item>
      <Item ItemId=";BoolProperty|UseWindowsForms|DisplayName" ItemType="0" PsrId="308" Leaf="true">
        <Str Cat="Text">
          <Val><![CDATA[Windows Forms]]></Val>
          <Tgt Cat="Text" Stat="Loc" Orig="New">
            <Val><![CDATA[Windows Forms]]></Val>
          </Tgt>
        </Str>
        <Disp Icon="Str" />
      </Item>
      <Item ItemId=";Category|General|Description" ItemType="0" PsrId="308" Leaf="true">
        <Str Cat="Text">
          <Val><![CDATA[General settings for the application.]]></Val>
          <Tgt Cat="Text" Stat="Loc" Orig="New">
            <Val><![CDATA[Configuración general de la aplicación.]]></Val>
          </Tgt>
          <Prev Cat="Text">
            <Val><![CDATA[General]]></Val>
          </Prev>
        </Str>
        <Disp Icon="Str" />
      </Item>
      <Item ItemId=";Category|General|DisplayName" ItemType="0" PsrId="308" Leaf="true">
        <Str Cat="Text">
          <Val><![CDATA[General]]></Val>
          <Tgt Cat="Text" Stat="Loc" Orig="New">
            <Val><![CDATA[General]]></Val>
          </Tgt>
        </Str>
        <Disp Icon="Str" />
      </Item>
      <Item ItemId=";Category|Packaging|Description" ItemType="0" PsrId="308" Leaf="true">
        <Str Cat="Text">
          <Val><![CDATA[Packaging settings for the application.]]></Val>
          <Tgt Cat="Text" Stat="Loc" Orig="New">
            <Val><![CDATA[Configuración de empaquetado para la aplicación]]></Val>
          </Tgt>
        </Str>
        <Disp Icon="Str" />
      </Item>
      <Item ItemId=";Category|Packaging|DisplayName" ItemType="0" PsrId="308" Leaf="true">
        <Str Cat="Text">
          <Val><![CDATA[Packaging]]></Val>
          <Tgt Cat="Text" Stat="Loc" Orig="New">
            <Val><![CDATA[Empaquetado]]></Val>
          </Tgt>
        </Str>
        <Disp Icon="Str" />
      </Item>
      <Item ItemId=";Category|Resources|Description" ItemType="0" PsrId="308" Leaf="true">
        <Str Cat="Text">
          <Val><![CDATA[Resource settings for the application.]]></Val>
          <Tgt Cat="Text" Stat="Loc" Orig="New">
            <Val><![CDATA[Configuración de recursos de la aplicación.]]></Val>
          </Tgt>
          <Prev Cat="Text">
            <Val><![CDATA[Resources]]></Val>
          </Prev>
        </Str>
        <Disp Icon="Str" />
      </Item>
      <Item ItemId=";Category|Resources|DisplayName" ItemType="0" PsrId="308" Leaf="true">
        <Str Cat="Text">
          <Val><![CDATA[Resources]]></Val>
          <Tgt Cat="Text" Stat="Loc" Orig="New">
            <Val><![CDATA[Recursos]]></Val>
          </Tgt>
        </Str>
        <Disp Icon="Str" />
      </Item>
      <Item ItemId=";DynamicEnumProperty|InterceptedTargetFramework|Description" ItemType="0" PsrId="308" Leaf="true">
<<<<<<< HEAD
=======
        <Str Cat="Text">
          <Val><![CDATA[Specifies the version of .NET that the application targets. This option can have different values depending on which versions of .NET are installed on your computer.]]></Val>
          <Tgt Cat="Text" Stat="Loc" Orig="New">
            <Val><![CDATA[Especifica la versión de .NET a la que se destina la aplicación. Esta opción puede tener distintos valores en función de las versiones de .NET instaladas en el equipo.]]></Val>
          </Tgt>
        </Str>
        <Disp Icon="Str" />
      </Item>
      <Item ItemId=";DynamicEnumProperty|InterceptedTargetFramework|DisplayName" ItemType="0" PsrId="308" Leaf="true">
        <Str Cat="Text">
          <Val><![CDATA[Target framework]]></Val>
        </Str>
        <Disp Icon="Str" />
      </Item>
      <Item ItemId=";DynamicEnumProperty|InterceptedTargetFramework|Metadata|SearchTerms" ItemType="0" PsrId="308" Leaf="true">
        <Str Cat="Text">
          <Val><![CDATA[TFM]]></Val>
        </Str>
        <Disp Icon="Str" />
      </Item>
      <Item ItemId=";DynamicEnumProperty|MinimumPlatformVersion|Description" ItemType="0" PsrId="308" Leaf="true">
        <Str Cat="Text">
          <Val><![CDATA[Specifies the minimum runtime version of the selected operating system.]]></Val>
        </Str>
        <Disp Icon="Str" />
      </Item>
      <Item ItemId=";DynamicEnumProperty|MinimumPlatformVersion|DisplayName" ItemType="0" PsrId="308" Leaf="true">
        <Str Cat="Text">
          <Val><![CDATA[Minimum OS version]]></Val>
        </Str>
        <Disp Icon="Str" />
      </Item>
      <Item ItemId=";DynamicEnumProperty|MinimumPlatformVersion|Metadata|SearchTerms" ItemType="0" PsrId="308" Leaf="true">
        <Str Cat="Text">
          <Val><![CDATA[platform]]></Val>
        </Str>
        <Disp Icon="Str" />
      </Item>
      <Item ItemId=";DynamicEnumProperty|StartupObject|Description" ItemType="0" PsrId="308" Leaf="true">
>>>>>>> f65a4ff6
        <Str Cat="Text">
          <Val><![CDATA[Specifies the version of .NET that the application targets. This option can have different values depending on which versions of .NET are installed on your computer.]]></Val>
          <Tgt Cat="Text" Stat="Loc" Orig="New">
            <Val><![CDATA[Especifica la versión de .NET a la que se destina la aplicación. Esta opción puede tener distintos valores en función de las versiones de .NET instaladas en el equipo.]]></Val>
          </Tgt>
        </Str>
        <Disp Icon="Str" />
      </Item>
      <Item ItemId=";DynamicEnumProperty|InterceptedTargetFramework|DisplayName" ItemType="0" PsrId="308" Leaf="true">
        <Str Cat="Text">
          <Val><![CDATA[Target framework]]></Val>
          <Tgt Cat="Text" Stat="Loc" Orig="New">
            <Val><![CDATA[Marco de destino]]></Val>
          </Tgt>
        </Str>
        <Disp Icon="Str" />
      </Item>
<<<<<<< HEAD
      <Item ItemId=";DynamicEnumProperty|InterceptedTargetFramework|Metadata|SearchTerms" ItemType="0" PsrId="308" Leaf="true">
        <Str Cat="Text">
          <Val><![CDATA[TFM]]></Val>
          <Tgt Cat="Text" Stat="Loc" Orig="New">
            <Val><![CDATA[TFM]]></Val>
          </Tgt>
        </Str>
        <Disp Icon="Str" />
      </Item>
      <Item ItemId=";DynamicEnumProperty|MinimumPlatformVersion|Description" ItemType="0" PsrId="308" Leaf="true">
        <Str Cat="Text">
          <Val><![CDATA[Specifies the minimum runtime version of the selected operating system.]]></Val>
        </Str>
        <Disp Icon="Str" />
      </Item>
      <Item ItemId=";DynamicEnumProperty|MinimumPlatformVersion|DisplayName" ItemType="0" PsrId="308" Leaf="true">
        <Str Cat="Text">
          <Val><![CDATA[Minimum OS version]]></Val>
        </Str>
        <Disp Icon="Str" />
      </Item>
      <Item ItemId=";DynamicEnumProperty|MinimumPlatformVersion|Metadata|SearchTerms" ItemType="0" PsrId="308" Leaf="true">
        <Str Cat="Text">
          <Val><![CDATA[platform]]></Val>
        </Str>
        <Disp Icon="Str" />
      </Item>
      <Item ItemId=";DynamicEnumProperty|StartupObject|Description" ItemType="0" PsrId="308" Leaf="true">
        <Str Cat="Text">
          <Val><![CDATA[Defines the entry point to be called when the application loads. Generally this is set either to the main form in your application or to the 'Main' procedure that should run when the application starts. Class libraries do not define an entry point.]]></Val>
          <Tgt Cat="Text" Stat="Loc" Orig="New">
            <Val><![CDATA[Define el punto de entrada al que se va a llamar cuando se cargue la aplicación. Normalmente, se establece en el formulario principal de la aplicación o en el procedimiento "Principal" que debe ejecutarse cuando se inicia la aplicación. Las bibliotecas de clases no definen ningún punto de entrada.]]></Val>
          </Tgt>
        </Str>
        <Disp Icon="Str" />
      </Item>
      <Item ItemId=";DynamicEnumProperty|StartupObject|DisplayName" ItemType="0" PsrId="308" Leaf="true">
        <Str Cat="Text">
          <Val><![CDATA[Startup object]]></Val>
          <Tgt Cat="Text" Stat="Loc" Orig="New">
            <Val><![CDATA[Objeto de inicio]]></Val>
          </Tgt>
=======
      <Item ItemId=";DynamicEnumProperty|TargetPlatformIdentifier|Description" ItemType="0" PsrId="308" Leaf="true">
        <Str Cat="Text">
          <Val><![CDATA[Specifies the operating system that this project will target.]]></Val>
        </Str>
        <Disp Icon="Str" />
      </Item>
      <Item ItemId=";DynamicEnumProperty|TargetPlatformIdentifier|DisplayName" ItemType="0" PsrId="308" Leaf="true">
        <Str Cat="Text">
          <Val><![CDATA[Target OS]]></Val>
        </Str>
        <Disp Icon="Str" />
      </Item>
      <Item ItemId=";DynamicEnumProperty|TargetPlatformIdentifier|Metadata|SearchTerms" ItemType="0" PsrId="308" Leaf="true">
        <Str Cat="Text">
          <Val><![CDATA[platform]]></Val>
        </Str>
        <Disp Icon="Str" />
      </Item>
      <Item ItemId=";DynamicEnumProperty|TargetPlatformVersion|Description" ItemType="0" PsrId="308" Leaf="true">
        <Str Cat="Text">
          <Val><![CDATA[Specifies the version of the operating system this project will target.]]></Val>
        </Str>
        <Disp Icon="Str" />
      </Item>
      <Item ItemId=";DynamicEnumProperty|TargetPlatformVersion|DisplayName" ItemType="0" PsrId="308" Leaf="true">
        <Str Cat="Text">
          <Val><![CDATA[Target OS version]]></Val>
        </Str>
        <Disp Icon="Str" />
      </Item>
      <Item ItemId=";DynamicEnumProperty|TargetPlatformVersion|Metadata|SearchTerms" ItemType="0" PsrId="308" Leaf="true">
        <Str Cat="Text">
          <Val><![CDATA[platform]]></Val>
>>>>>>> f65a4ff6
        </Str>
        <Disp Icon="Str" />
      </Item>
      <Item ItemId=";DynamicEnumProperty|TargetPlatformIdentifier|Description" ItemType="0" PsrId="308" Leaf="true">
        <Str Cat="Text">
          <Val><![CDATA[Specifies the operating system that this project will target.]]></Val>
        </Str>
        <Disp Icon="Str" />
      </Item>
      <Item ItemId=";DynamicEnumProperty|TargetPlatformIdentifier|DisplayName" ItemType="0" PsrId="308" Leaf="true">
        <Str Cat="Text">
          <Val><![CDATA[Target OS]]></Val>
        </Str>
        <Disp Icon="Str" />
      </Item>
      <Item ItemId=";DynamicEnumProperty|TargetPlatformIdentifier|Metadata|SearchTerms" ItemType="0" PsrId="308" Leaf="true">
        <Str Cat="Text">
          <Val><![CDATA[platform]]></Val>
        </Str>
        <Disp Icon="Str" />
      </Item>
      <Item ItemId=";DynamicEnumProperty|TargetPlatformVersion|Description" ItemType="0" PsrId="308" Leaf="true">
        <Str Cat="Text">
          <Val><![CDATA[Specifies the version of the operating system this project will target.]]></Val>
        </Str>
        <Disp Icon="Str" />
      </Item>
      <Item ItemId=";DynamicEnumProperty|TargetPlatformVersion|DisplayName" ItemType="0" PsrId="308" Leaf="true">
        <Str Cat="Text">
          <Val><![CDATA[Target OS version]]></Val>
        </Str>
        <Disp Icon="Str" />
      </Item>
      <Item ItemId=";DynamicEnumProperty|TargetPlatformVersion|Metadata|SearchTerms" ItemType="0" PsrId="308" Leaf="true">
        <Str Cat="Text">
          <Val><![CDATA[platform]]></Val>
        </Str>
        <Disp Icon="Str" />
      </Item>
      <Item ItemId=";EnumProperty|ApplicationManifestKind|Description" ItemType="0" PsrId="308" Leaf="true">
        <Str Cat="Text">
          <Val><![CDATA[Selects a manifest generation option when the application runs on Windows Vista or later under User Account Control (UAC). Options include a default manifest, no manifest, or a custom manifest provided by your project.]]></Val>
          <Tgt Cat="Text" Stat="Loc" Orig="New">
            <Val><![CDATA[Selecciona una opción de generación del manifiesto cuando la aplicación se ejecuta en Windows Vista o posterior bajo Control de cuentas de usuario (UAC). Las opciones incluyen un manifiesto predeterminado, ningún manifiesto o un manifiesto personalizado que el proyecto proporciona.]]></Val>
          </Tgt>
        </Str>
        <Disp Icon="Str" />
      </Item>
      <Item ItemId=";EnumProperty|ApplicationManifestKind|DisplayName" ItemType="0" PsrId="308" Leaf="true">
        <Str Cat="Text">
          <Val><![CDATA[Manifest]]></Val>
          <Tgt Cat="Text" Stat="Loc" Orig="New">
            <Val><![CDATA[Manifiesto]]></Val>
          </Tgt>
        </Str>
        <Disp Icon="Str" />
      </Item>
      <Item ItemId=";EnumProperty|OutputType|Description" ItemType="0" PsrId="308" Leaf="true">
        <Str Cat="Text">
          <Val><![CDATA[Specifies the type of application to build.]]></Val>
          <Tgt Cat="Text" Stat="Loc" Orig="New">
            <Val><![CDATA[Especifica el tipo de aplicación para compilar.]]></Val>
          </Tgt>
        </Str>
        <Disp Icon="Str" />
      </Item>
      <Item ItemId=";EnumProperty|OutputType|DisplayName" ItemType="0" PsrId="308" Leaf="true">
        <Str Cat="Text">
          <Val><![CDATA[Output type]]></Val>
          <Tgt Cat="Text" Stat="Loc" Orig="New">
            <Val><![CDATA[Tipo de resultado]]></Val>
          </Tgt>
        </Str>
        <Disp Icon="Str" />
      </Item>
      <Item ItemId=";EnumProperty|ResourceSpecificationKind|Description" ItemType="0" PsrId="308" Leaf="true">
        <Str Cat="Text">
          <Val><![CDATA[Specifies how application resources will be managed.]]></Val>
          <Tgt Cat="Text" Stat="Loc" Orig="New">
            <Val><![CDATA[Especifica cómo se administrarán los recursos de la aplicación.]]></Val>
          </Tgt>
        </Str>
        <Disp Icon="Str" />
      </Item>
      <Item ItemId=";EnumProperty|ResourceSpecificationKind|DisplayName" ItemType="0" PsrId="308" Leaf="true">
        <Str Cat="Text">
          <Val><![CDATA[Resources]]></Val>
          <Tgt Cat="Text" Stat="Loc" Orig="New">
            <Val><![CDATA[Recursos]]></Val>
          </Tgt>
        </Str>
        <Disp Icon="Str" />
      </Item>
      <Item ItemId=";EnumValue|ApplicationManifestKind.CustomManifest|DisplayName" ItemType="0" PsrId="308" Leaf="true">
        <Str Cat="Text">
          <Val><![CDATA[Use a custom manifest]]></Val>
          <Tgt Cat="Text" Stat="Loc" Orig="New">
            <Val><![CDATA[Usar un manifiesto personalizado]]></Val>
          </Tgt>
        </Str>
        <Disp Icon="Str" />
      </Item>
      <Item ItemId=";EnumValue|ApplicationManifestKind.DefaultManifest|DisplayName" ItemType="0" PsrId="308" Leaf="true">
        <Str Cat="Text">
          <Val><![CDATA[Embed manifest with default settings]]></Val>
          <Tgt Cat="Text" Stat="Loc" Orig="New">
            <Val><![CDATA[Incrustar manifiesto con configuración predeterminada]]></Val>
          </Tgt>
        </Str>
        <Disp Icon="Str" />
      </Item>
      <Item ItemId=";EnumValue|ApplicationManifestKind.NoManifest|DisplayName" ItemType="0" PsrId="308" Leaf="true">
        <Str Cat="Text">
          <Val><![CDATA[Create application without a manifest]]></Val>
          <Tgt Cat="Text" Stat="Loc" Orig="New">
            <Val><![CDATA[Crear la aplicación sin manifiesto]]></Val>
          </Tgt>
        </Str>
        <Disp Icon="Str" />
      </Item>
      <Item ItemId=";EnumValue|OutputType.Exe|DisplayName" ItemType="0" PsrId="308" Leaf="true">
        <Str Cat="Text">
          <Val><![CDATA[Console Application]]></Val>
          <Tgt Cat="Text" Stat="Loc" Orig="New">
            <Val><![CDATA[Aplicación de consola]]></Val>
          </Tgt>
        </Str>
        <Disp Icon="Str" />
      </Item>
      <Item ItemId=";EnumValue|OutputType.Library|DisplayName" ItemType="0" PsrId="308" Leaf="true">
        <Str Cat="Text">
          <Val><![CDATA[Class Library]]></Val>
          <Tgt Cat="Text" Stat="Loc" Orig="New">
            <Val><![CDATA[Biblioteca de clases]]></Val>
          </Tgt>
        </Str>
        <Disp Icon="Str" />
      </Item>
      <Item ItemId=";EnumValue|OutputType.WinExe|DisplayName" ItemType="0" PsrId="308" Leaf="true">
        <Str Cat="Text">
          <Val><![CDATA[Windows Application]]></Val>
          <Tgt Cat="Text" Stat="Loc" Orig="New">
            <Val><![CDATA[Aplicación Windows]]></Val>
          </Tgt>
        </Str>
        <Disp Icon="Str" />
      </Item>
      <Item ItemId=";EnumValue|ResourceSpecificationKind.IconAndManifest|DisplayName" ItemType="0" PsrId="308" Leaf="true">
        <Str Cat="Text">
          <Val><![CDATA[Icon and manifest]]></Val>
          <Tgt Cat="Text" Stat="Loc" Orig="New">
            <Val><![CDATA[Icono y manifiesto]]></Val>
          </Tgt>
        </Str>
        <Disp Icon="Str" />
      </Item>
      <Item ItemId=";EnumValue|ResourceSpecificationKind.ResourceFile|DisplayName" ItemType="0" PsrId="308" Leaf="true">
        <Str Cat="Text">
          <Val><![CDATA[Resource file]]></Val>
          <Tgt Cat="Text" Stat="Loc" Orig="New">
            <Val><![CDATA[Archivo de recursos]]></Val>
          </Tgt>
        </Str>
        <Disp Icon="Str" />
      </Item>
      <Item ItemId=";Rule|Application|Description" ItemType="0" PsrId="308" Leaf="true">
        <Str Cat="Text">
          <Val><![CDATA[Specifies the project's application settings and properties.]]></Val>
          <Tgt Cat="Text" Stat="Loc" Orig="New">
            <Val><![CDATA[Especifica las propiedades y la configuración de la aplicación del proyecto.]]></Val>
          </Tgt>
          <Prev Cat="Text">
            <Val><![CDATA[General]]></Val>
          </Prev>
        </Str>
        <Disp Icon="Str" />
      </Item>
      <Item ItemId=";Rule|Application|DisplayName" ItemType="0" PsrId="308" Leaf="true">
        <Str Cat="Text">
          <Val><![CDATA[Application]]></Val>
          <Tgt Cat="Text" Stat="Loc" Orig="New">
            <Val><![CDATA[Aplicación]]></Val>
          </Tgt>
        </Str>
        <Disp Icon="Str" />
      </Item>
      <Item ItemId=";StringProperty|ApplicationIcon|Description" ItemType="0" PsrId="308" Leaf="true">
        <Str Cat="Text">
          <Val><![CDATA[Sets the .ico file that you want to use as your program icon.]]></Val>
          <Tgt Cat="Text" Stat="Loc" Orig="New">
            <Val><![CDATA[Establece el archivo .ico que quiere usar como icono del programa.]]></Val>
          </Tgt>
          <Prev Cat="Text">
            <Val><![CDATA[Sets the .ico file that you want to use as your program icon. Note you must specify the icon and manifest -or- a resource file.]]></Val>
          </Prev>
        </Str>
        <Disp Icon="Str" />
      </Item>
      <Item ItemId=";StringProperty|ApplicationIcon|DisplayName" ItemType="0" PsrId="308" Leaf="true">
        <Str Cat="Text">
          <Val><![CDATA[Icon]]></Val>
          <Tgt Cat="Text" Stat="Loc" Orig="New">
            <Val><![CDATA[Icono]]></Val>
          </Tgt>
        </Str>
        <Disp Icon="Str" />
      </Item>
      <Item ItemId=";StringProperty|ApplicationManifestPath|Description" ItemType="0" PsrId="308" Leaf="true">
        <Str Cat="Text">
          <Val><![CDATA[The path to the custom manifest file.]]></Val>
          <Tgt Cat="Text" Stat="Loc" Orig="New">
            <Val><![CDATA[Ruta de acceso al archivo de manifiesto personalizado.]]></Val>
          </Tgt>
        </Str>
        <Disp Icon="Str" />
      </Item>
      <Item ItemId=";StringProperty|ApplicationManifestPath|DisplayName" ItemType="0" PsrId="308" Leaf="true">
        <Str Cat="Text">
          <Val><![CDATA[Manifest path]]></Val>
          <Tgt Cat="Text" Stat="Loc" Orig="New">
            <Val><![CDATA[Ruta de acceso del manifiesto]]></Val>
          </Tgt>
        </Str>
        <Disp Icon="Str" />
      </Item>
      <Item ItemId=";StringProperty|AssemblyName|Description" ItemType="0" PsrId="308" Leaf="true">
        <Str Cat="Text">
          <Val><![CDATA[Specifies the name of the output file that will hold the assembly manifest.]]></Val>
          <Tgt Cat="Text" Stat="Loc" Orig="New">
            <Val><![CDATA[Especifica el nombre del archivo de salida que incluirá el manifiesto del ensamblado.]]></Val>
          </Tgt>
        </Str>
        <Disp Icon="Str" />
      </Item>
      <Item ItemId=";StringProperty|AssemblyName|DisplayName" ItemType="0" PsrId="308" Leaf="true">
        <Str Cat="Text">
          <Val><![CDATA[Assembly name]]></Val>
          <Tgt Cat="Text" Stat="Loc" Orig="New">
            <Val><![CDATA[Nombre del ensamblado]]></Val>
          </Tgt>
        </Str>
        <Disp Icon="Str" />
      </Item>
      <Item ItemId=";StringProperty|InstallOtherFrameworks|DisplayName" ItemType="0" PsrId="308" Leaf="true">
        <Str Cat="Text">
          <Val><![CDATA[Install other frameworks]]></Val>
          <Tgt Cat="Text" Stat="Loc" Orig="New">
            <Val><![CDATA[Instalar otras plataformas]]></Val>
          </Tgt>
        </Str>
        <Disp Icon="Str" />
      </Item>
      <Item ItemId=";StringProperty|RootNamespace|Description" ItemType="0" PsrId="308" Leaf="true">
        <Str Cat="Text">
          <Val><![CDATA[Specifies the base namespace for files added to the project.]]></Val>
          <Tgt Cat="Text" Stat="Loc" Orig="New">
            <Val><![CDATA[Especifica el espacio de nombres base para los archivos agregados al proyecto.]]></Val>
          </Tgt>
        </Str>
        <Disp Icon="Str" />
      </Item>
      <Item ItemId=";StringProperty|RootNamespace|DisplayName" ItemType="0" PsrId="308" Leaf="true">
        <Str Cat="Text">
          <Val><![CDATA[Default namespace]]></Val>
          <Tgt Cat="Text" Stat="Loc" Orig="New">
            <Val><![CDATA[Espacio de nombres predeterminado]]></Val>
          </Tgt>
        </Str>
        <Disp Icon="Str" />
      </Item>
      <Item ItemId=";StringProperty|TargetFrameworks|Description" ItemType="0" PsrId="308" Leaf="true">
        <Str Cat="Text">
          <Val><![CDATA[Specifies the semicolon-delimited list of frameworks that this project will target.]]></Val>
          <Tgt Cat="Text" Stat="Loc" Orig="New">
            <Val><![CDATA[Especifica la lista de plataformas a las que se destina este proyecto, delimitadas por punto y coma.]]></Val>
          </Tgt>
        </Str>
        <Disp Icon="Str" />
      </Item>
      <Item ItemId=";StringProperty|TargetFrameworks|DisplayName" ItemType="0" PsrId="308" Leaf="true">
        <Str Cat="Text">
          <Val><![CDATA[Target frameworks]]></Val>
          <Tgt Cat="Text" Stat="Loc" Orig="New">
            <Val><![CDATA[Plataformas de destino]]></Val>
          </Tgt>
        </Str>
        <Disp Icon="Str" />
      </Item>
      <Item ItemId=";StringProperty|TargetFrameworks|Metadata|SearchTerms" ItemType="0" PsrId="308" Leaf="true">
        <Str Cat="Text">
          <Val><![CDATA[TFM]]></Val>
          <Tgt Cat="Text" Stat="Loc" Orig="New">
            <Val><![CDATA[TFM]]></Val>
          </Tgt>
        </Str>
        <Disp Icon="Str" />
      </Item>
      <Item ItemId=";StringProperty|Win32Resource|Description" ItemType="0" PsrId="308" Leaf="true">
        <Str Cat="Text">
          <Val><![CDATA[Specifies a resource file for the project.]]></Val>
          <Tgt Cat="Text" Stat="Loc" Orig="New">
            <Val><![CDATA[Especifica un archivo de recursos para el proyecto.]]></Val>
          </Tgt>
          <Prev Cat="Text">
            <Val><![CDATA[Specifies a resource file for the project. Note you must specify the icon and manifest -or- a resource file.]]></Val>
          </Prev>
        </Str>
        <Disp Icon="Str" />
      </Item>
      <Item ItemId=";StringProperty|Win32Resource|DisplayName" ItemType="0" PsrId="308" Leaf="true">
        <Str Cat="Text">
          <Val><![CDATA[Resource file]]></Val>
          <Tgt Cat="Text" Stat="Loc" Orig="New">
            <Val><![CDATA[Archivo de recursos]]></Val>
          </Tgt>
        </Str>
        <Disp Icon="Str" />
      </Item>
    </Item>
  </Item>
</LCX><|MERGE_RESOLUTION|>--- conflicted
+++ resolved
@@ -155,8 +155,6 @@
         <Disp Icon="Str" />
       </Item>
       <Item ItemId=";DynamicEnumProperty|InterceptedTargetFramework|Description" ItemType="0" PsrId="308" Leaf="true">
-<<<<<<< HEAD
-=======
         <Str Cat="Text">
           <Val><![CDATA[Specifies the version of .NET that the application targets. This option can have different values depending on which versions of .NET are installed on your computer.]]></Val>
           <Tgt Cat="Text" Stat="Loc" Orig="New">
@@ -196,7 +194,6 @@
         <Disp Icon="Str" />
       </Item>
       <Item ItemId=";DynamicEnumProperty|StartupObject|Description" ItemType="0" PsrId="308" Leaf="true">
->>>>>>> f65a4ff6
         <Str Cat="Text">
           <Val><![CDATA[Specifies the version of .NET that the application targets. This option can have different values depending on which versions of .NET are installed on your computer.]]></Val>
           <Tgt Cat="Text" Stat="Loc" Orig="New">
@@ -214,7 +211,6 @@
         </Str>
         <Disp Icon="Str" />
       </Item>
-<<<<<<< HEAD
       <Item ItemId=";DynamicEnumProperty|InterceptedTargetFramework|Metadata|SearchTerms" ItemType="0" PsrId="308" Leaf="true">
         <Str Cat="Text">
           <Val><![CDATA[TFM]]></Val>
@@ -257,41 +253,6 @@
           <Tgt Cat="Text" Stat="Loc" Orig="New">
             <Val><![CDATA[Objeto de inicio]]></Val>
           </Tgt>
-=======
-      <Item ItemId=";DynamicEnumProperty|TargetPlatformIdentifier|Description" ItemType="0" PsrId="308" Leaf="true">
-        <Str Cat="Text">
-          <Val><![CDATA[Specifies the operating system that this project will target.]]></Val>
-        </Str>
-        <Disp Icon="Str" />
-      </Item>
-      <Item ItemId=";DynamicEnumProperty|TargetPlatformIdentifier|DisplayName" ItemType="0" PsrId="308" Leaf="true">
-        <Str Cat="Text">
-          <Val><![CDATA[Target OS]]></Val>
-        </Str>
-        <Disp Icon="Str" />
-      </Item>
-      <Item ItemId=";DynamicEnumProperty|TargetPlatformIdentifier|Metadata|SearchTerms" ItemType="0" PsrId="308" Leaf="true">
-        <Str Cat="Text">
-          <Val><![CDATA[platform]]></Val>
-        </Str>
-        <Disp Icon="Str" />
-      </Item>
-      <Item ItemId=";DynamicEnumProperty|TargetPlatformVersion|Description" ItemType="0" PsrId="308" Leaf="true">
-        <Str Cat="Text">
-          <Val><![CDATA[Specifies the version of the operating system this project will target.]]></Val>
-        </Str>
-        <Disp Icon="Str" />
-      </Item>
-      <Item ItemId=";DynamicEnumProperty|TargetPlatformVersion|DisplayName" ItemType="0" PsrId="308" Leaf="true">
-        <Str Cat="Text">
-          <Val><![CDATA[Target OS version]]></Val>
-        </Str>
-        <Disp Icon="Str" />
-      </Item>
-      <Item ItemId=";DynamicEnumProperty|TargetPlatformVersion|Metadata|SearchTerms" ItemType="0" PsrId="308" Leaf="true">
-        <Str Cat="Text">
-          <Val><![CDATA[platform]]></Val>
->>>>>>> f65a4ff6
         </Str>
         <Disp Icon="Str" />
       </Item>
