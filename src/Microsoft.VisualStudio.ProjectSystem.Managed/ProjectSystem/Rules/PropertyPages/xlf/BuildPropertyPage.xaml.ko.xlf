--- conflicted
+++ resolved
@@ -182,8 +182,6 @@
         <target state="translated">플랫폼 대상</target>
         <note />
       </trans-unit>
-<<<<<<< HEAD
-=======
       <trans-unit id="EnumProperty|RunPostBuildEvent|Description">
         <source>Specifies under which condition the post-build event will be executed.</source>
         <target state="new">Specifies under which condition the post-build event will be executed.</target>
@@ -194,17 +192,6 @@
         <target state="new">When to run the post-build event</target>
         <note />
       </trans-unit>
-      <trans-unit id="EnumProperty|TreatWarningsAsErrors|Description">
-        <source>Used to specify which warnings are treated as errors.</source>
-        <target state="translated">어느 경고를 오류로 처리할지 지정하는 데 사용됩니다.</target>
-        <note />
-      </trans-unit>
-      <trans-unit id="EnumProperty|TreatWarningsAsErrors|DisplayName">
-        <source>Treat warnings as errors</source>
-        <target state="translated">경고를 오류로 처리</target>
-        <note />
-      </trans-unit>
->>>>>>> fef3ebfe
       <trans-unit id="EnumProperty|WarningLevel|Description">
         <source>Specifies the level to display for compiler warnings.</source>
         <target state="translated">표시할 컴파일러 경고 수준을 지정합니다.</target>
