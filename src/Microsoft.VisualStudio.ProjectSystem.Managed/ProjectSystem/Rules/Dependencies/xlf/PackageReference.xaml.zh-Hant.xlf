﻿<?xml version="1.0" encoding="utf-8"?>
<xliff xmlns="urn:oasis:names:tc:xliff:document:1.2" xmlns:xsi="http://www.w3.org/2001/XMLSchema-instance" version="1.2" xsi:schemaLocation="urn:oasis:names:tc:xliff:document:1.2 xliff-core-1.2-transitional.xsd">
  <file datatype="xml" source-language="en" target-language="zh-Hant" original="../PackageReference.xaml">
    <body>
      <trans-unit id="Rule|PackageReference|DisplayName">
        <source>Package</source>
        <target state="translated">套件</target>
        <note />
      </trans-unit>
      <trans-unit id="Rule|PackageReference|Description">
        <source>Package Properties</source>
        <target state="translated">套件屬性</target>
        <note />
      </trans-unit>
      <trans-unit id="StringProperty|Version|DisplayName">
        <source>Version</source>
        <target state="translated">版本</target>
        <note />
      </trans-unit>
      <trans-unit id="StringProperty|Version|Description">
        <source>Version of dependency.</source>
        <target state="translated">相依性的版本。</target>
        <note />
      </trans-unit>
      <trans-unit id="StringProperty|IncludeAssets|DisplayName">
        <source>Included assets</source>
        <target state="translated">包含的資產</target>
        <note />
      </trans-unit>
      <trans-unit id="StringProperty|IncludeAssets|Description">
        <source>Assets to include from this reference.</source>
        <target state="translated">要從此參考包含的資產。</target>
        <note />
      </trans-unit>
      <trans-unit id="StringProperty|ExcludeAssets|DisplayName">
        <source>Excluded assets</source>
        <target state="translated">排除的資產</target>
        <note />
      </trans-unit>
      <trans-unit id="StringProperty|ExcludeAssets|Description">
        <source>Assets to exclude from this reference.</source>
        <target state="translated">要從此參考排除的資產。</target>
        <note />
      </trans-unit>
      <trans-unit id="StringProperty|PrivateAssets|DisplayName">
        <source>Private assets</source>
        <target state="translated">私用資產</target>
        <note />
      </trans-unit>
      <trans-unit id="StringProperty|PrivateAssets|Description">
        <source>Assets that are private in this reference.</source>
        <target state="translated">此參考中的私人資產。</target>
        <note />
      </trans-unit>
      <trans-unit id="StringProperty|NoWarn|DisplayName">
        <source>Suppress warnings</source>
        <target state="translated">隱藏警告</target>
        <note />
      </trans-unit>
      <trans-unit id="StringProperty|NoWarn|Description">
        <source>Comma-delimited list of warnings that should be suppressed for this package.</source>
        <target state="translated">應對此套件隱藏的警告逗點分隔清單。</target>
        <note />
      </trans-unit>
      <trans-unit id="BoolProperty|GeneratePathProperty|DisplayName">
        <source>Generate path property</source>
        <target state="translated">產生路徑屬性</target>
        <note />
      </trans-unit>
      <trans-unit id="BoolProperty|GeneratePathProperty|Description">
        <source>Indicates whether to generate an MSBuild property with the location of the package's root directory. The generated property name is in the form of 'Pkg[PackageID]', where '[PackageID]' is the ID of the package with any periods '.' replaced with underscores '_'.</source>
        <target state="translated">表示是否要以套件根目錄的位置產生 MSBuild 屬性。產生屬性的名稱格式為 'Pkg[PackageID]'，其中 '[PackageID]' 是套件的識別碼，所有句點 '.' 均會替換為底線 '_'。</target>
        <note />
      </trans-unit>
<<<<<<< HEAD
=======
      <trans-unit id="StringProperty|Path|DisplayName">
        <source>Path</source>
        <target state="translated">路徑</target>
        <note />
      </trans-unit>
>>>>>>> 4f98d38c
    </body>
  </file>
</xliff><|MERGE_RESOLUTION|>--- conflicted
+++ resolved
@@ -72,14 +72,6 @@
         <target state="translated">表示是否要以套件根目錄的位置產生 MSBuild 屬性。產生屬性的名稱格式為 'Pkg[PackageID]'，其中 '[PackageID]' 是套件的識別碼，所有句點 '.' 均會替換為底線 '_'。</target>
         <note />
       </trans-unit>
-<<<<<<< HEAD
-=======
-      <trans-unit id="StringProperty|Path|DisplayName">
-        <source>Path</source>
-        <target state="translated">路徑</target>
-        <note />
-      </trans-unit>
->>>>>>> 4f98d38c
     </body>
   </file>
 </xliff>