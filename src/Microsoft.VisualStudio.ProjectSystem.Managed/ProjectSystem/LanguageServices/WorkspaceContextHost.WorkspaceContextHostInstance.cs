﻿// Copyright (c) Microsoft.  All Rights Reserved.  Licensed under the Apache License, Version 2.0.  See License.txt in the project root for license information.

using System;
using System.ComponentModel.Composition;
using System.Threading;
using System.Threading.Tasks;

using Microsoft.VisualStudio.LanguageServices.ProjectSystem;
using Microsoft.VisualStudio.ProjectSystem.Utilities;

namespace Microsoft.VisualStudio.ProjectSystem.LanguageServices
{
    internal partial class WorkspaceContextHost
    {
        /// <summary>
        ///     Responsible for lifetime of a <see cref="IWorkspaceProjectContext"/> and appling changes to a 
        ///     project to the context via the <see cref="IApplyChangesToWorkspaceContext"/> service.
        /// </summary>
        internal partial class WorkspaceContextHostInstance : OnceInitializedOnceDisposedUnderLockAsync, IMultiLifetimeInstance
        {
            private readonly ConfiguredProject _project;
            private readonly IProjectSubscriptionService _projectSubscriptionService;
            private readonly IProjectThreadingService _threadingService;
            private readonly IUnconfiguredProjectTasksService _tasksService;
            private readonly IWorkspaceProjectContextProvider _workspaceProjectContextProvider;
            private readonly IActiveWorkspaceProjectContextTracker _activeWorkspaceProjectContextTracker;
            private readonly ExportFactory<IApplyChangesToWorkspaceContext> _applyChangesToWorkspaceContextFactory;

            private DisposableBag _subscriptions;
            private IWorkspaceProjectContextAccessor _contextAccessor;
            private ExportLifetimeContext<IApplyChangesToWorkspaceContext> _applyChangesToWorkspaceContext;

            public WorkspaceContextHostInstance(ConfiguredProject project,
                                                IProjectThreadingService threadingService,
                                                IUnconfiguredProjectTasksService tasksService,
                                                IProjectSubscriptionService projectSubscriptionService,
                                                IWorkspaceProjectContextProvider workspaceProjectContextProvider,
                                                IActiveWorkspaceProjectContextTracker activeWorkspaceProjectContextTracker,
                                                ExportFactory<IApplyChangesToWorkspaceContext> applyChangesToWorkspaceContextFactory)
                : base(threadingService.JoinableTaskContext)
            {
                _project = project;
                _projectSubscriptionService = projectSubscriptionService;
                _threadingService = threadingService;
                _tasksService = tasksService;
                _workspaceProjectContextProvider = workspaceProjectContextProvider;
                _applyChangesToWorkspaceContextFactory = applyChangesToWorkspaceContextFactory;
                _activeWorkspaceProjectContextTracker = activeWorkspaceProjectContextTracker;
            }

            public Task InitializeAsync()
            {
                return InitializeAsync(CancellationToken.None);
            }

            protected override async Task InitializeCoreAsync(CancellationToken cancellationToken)
            {
<<<<<<< HEAD
                _context = await _workspaceProjectContextProvider.CreateProjectContextAsync(_project);
=======
                _contextAccessor = await _workspaceProjectContextProvider.CreateProjectContextAsync(_project)
                                                                         .ConfigureAwait(true);
>>>>>>> 2d003813

                if (_contextAccessor == null)
                    return;

                _activeWorkspaceProjectContextTracker.RegisterContext(_contextAccessor.Context, _contextAccessor.ContextId);

                _applyChangesToWorkspaceContext = _applyChangesToWorkspaceContextFactory.CreateExport();
                _applyChangesToWorkspaceContext.Value.Initialize(_contextAccessor.Context);

                _subscriptions = new DisposableBag(CancellationToken.None);
                _subscriptions.AddDisposable(_projectSubscriptionService.ProjectRuleSource.SourceBlock.LinkToAsyncAction(
                        target: e => OnProjectChangedAsync(e, evaluation: true),
                        ruleNames: _applyChangesToWorkspaceContext.Value.GetProjectEvaluationRules()));

                _subscriptions.AddDisposable(_projectSubscriptionService.ProjectBuildRuleSource.SourceBlock.LinkToAsyncAction(
                        target: e => OnProjectChangedAsync(e, evaluation: false),
                        ruleNames: _applyChangesToWorkspaceContext.Value.GetProjectBuildRules()));
            }

            protected override async Task DisposeCoreUnderLockAsync(bool initialized)
            {
                if (initialized)
                {
                    _subscriptions?.Dispose();
                    _applyChangesToWorkspaceContext?.Dispose();

                    if (_contextAccessor != null)
                    {
<<<<<<< HEAD
                        await _workspaceProjectContextProvider.ReleaseProjectContextAsync(_context);
=======
                        _activeWorkspaceProjectContextTracker.UnregisterContext(_contextAccessor.Context);

                        await _workspaceProjectContextProvider.ReleaseProjectContextAsync(_contextAccessor)
                                                              .ConfigureAwait(true);
>>>>>>> 2d003813
                    }
                }
            }

            public async Task OpenContextForWriteAsync(Func<IWorkspaceProjectContextAccessor, Task> action)
            {
                await WaitUntilInitializedCompletedAsync();

                // TODO: https://github.com/dotnet/project-system/issues/353
                await _threadingService.SwitchToUIThread(_tasksService.UnloadCancellationToken);

                await ExecuteUnderLockAsync(_ => action(_contextAccessor), _tasksService.UnloadCancellationToken);
            }

            public async Task<T> OpenContextForWriteAsync<T>(Func<IWorkspaceProjectContextAccessor, Task<T>> action)
            {
                await WaitUntilInitializedCompletedAsync();

                // TODO: https://github.com/dotnet/project-system/issues/353
                await _threadingService.SwitchToUIThread(_tasksService.UnloadCancellationToken);

                return await ExecuteUnderLockAsync(_ => action(_contextAccessor), _tasksService.UnloadCancellationToken);
            }

            internal async Task OnProjectChangedAsync(IProjectVersionedValue<IProjectSubscriptionUpdate> update, bool evaluation)
            {
                CancellationToken cancellationToken = _tasksService.UnloadCancellationToken;

                // TODO: https://github.com/dotnet/project-system/issues/353
                await _threadingService.SwitchToUIThread(cancellationToken);

                await ExecuteUnderLockAsync(ct =>
                {
                    return ApplyProjectChangesUnderLockAsync(update, evaluation, ct);

                }, cancellationToken);
            }

            private Task ApplyProjectChangesUnderLockAsync(IProjectVersionedValue<IProjectSubscriptionUpdate> update, bool evaluation, CancellationToken cancellationToken)
            {
                bool isActiveContext = _activeWorkspaceProjectContextTracker.IsActiveContext(_contextAccessor.Context);

                if (evaluation)
                {
                    return _applyChangesToWorkspaceContext.Value.ApplyProjectEvaluationAsync(update, isActiveContext, cancellationToken);
                }
                else
                {
                    return _applyChangesToWorkspaceContext.Value.ApplyProjectBuildAsync(update, isActiveContext, cancellationToken);
                }
            }

            private async Task WaitUntilInitializedCompletedAsync()
            {
                await InitializationCompletion;

                // If we failed to create a context, we treat it as a cancellation
                if (_contextAccessor == null)
                    throw new OperationCanceledException();
            }
        }
    }
}<|MERGE_RESOLUTION|>--- conflicted
+++ resolved
@@ -55,12 +55,7 @@
 
             protected override async Task InitializeCoreAsync(CancellationToken cancellationToken)
             {
-<<<<<<< HEAD
-                _context = await _workspaceProjectContextProvider.CreateProjectContextAsync(_project);
-=======
-                _contextAccessor = await _workspaceProjectContextProvider.CreateProjectContextAsync(_project)
-                                                                         .ConfigureAwait(true);
->>>>>>> 2d003813
+                _contextAccessor = await _workspaceProjectContextProvider.CreateProjectContextAsync(_project);                                                                         
 
                 if (_contextAccessor == null)
                     return;
@@ -89,14 +84,9 @@
 
                     if (_contextAccessor != null)
                     {
-<<<<<<< HEAD
-                        await _workspaceProjectContextProvider.ReleaseProjectContextAsync(_context);
-=======
                         _activeWorkspaceProjectContextTracker.UnregisterContext(_contextAccessor.Context);
 
-                        await _workspaceProjectContextProvider.ReleaseProjectContextAsync(_contextAccessor)
-                                                              .ConfigureAwait(true);
->>>>>>> 2d003813
+                        await _workspaceProjectContextProvider.ReleaseProjectContextAsync(_contextAccessor);
                     }
                 }
             }
