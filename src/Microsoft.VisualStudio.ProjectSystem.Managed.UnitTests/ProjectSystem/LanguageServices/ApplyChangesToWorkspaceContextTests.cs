﻿// Copyright (c) Microsoft.  All Rights Reserved.  Licensed under the Apache License, Version 2.0.  See License.txt in the project root for license information.

using System;
using System.ComponentModel.Composition;
using System.Linq;
using System.Threading;
using System.Threading.Tasks;

using Microsoft.VisualStudio.LanguageServices.ProjectSystem;
using Microsoft.VisualStudio.ProjectSystem.Logging;

using Moq;

using Xunit;

namespace Microsoft.VisualStudio.ProjectSystem.LanguageServices
{
    public class ApplyChangesToWorkspaceContextTests
    {
        [Fact]
        public async Task DisposeAsync_WhenNotInitialized_DoesNotThrow()
        {
            var applyChangesToWorkspace = CreateInstance();

            await applyChangesToWorkspace.DisposeAsync();

            Assert.True(applyChangesToWorkspace.IsDisposed);
        }

        [Fact]
        public async Task DisposeAsync_WhenInitializedWithNoHandlers_DoesNotThrow()
        {
            var applyChangesToWorkspace = CreateInstance();
            var context = IWorkspaceProjectContextMockFactory.Create();
            applyChangesToWorkspace.Initialize(context);

            await applyChangesToWorkspace.DisposeAsync();

            Assert.True(applyChangesToWorkspace.IsDisposed);
        }

        [Fact]
        public async Task DisposeAsync_DisposesHandlers()
        {
            int callCount = 0;
            var handler = IWorkspaceContextHandlerFactory.ImplementDispose(() => { callCount++; });

            var applyChangesToWorkspace = CreateInstance(handlers: handler);
            var context = IWorkspaceProjectContextMockFactory.Create();

            applyChangesToWorkspace.Initialize(context);

            await applyChangesToWorkspace.DisposeAsync();

            Assert.Equal(1, callCount);
        }

        [Fact]
        public void Initialize_NullAsContext_ThrowsArgumentNull()
        {
            var applyChangesToWorkspace = CreateInstance();

            Assert.Throws<ArgumentNullException>("context", () =>
            {
                applyChangesToWorkspace.Initialize(null);
            });
        }

        [Fact]
        public void Initialize_WhenAlreadyInitialized_ThrowsInvalidOperation()
        {
            var applyChangesToWorkspace = CreateInstance();
            var context = IWorkspaceProjectContextMockFactory.Create();

            applyChangesToWorkspace.Initialize(context);

            Assert.Throws<InvalidOperationException>(() =>
            {
                applyChangesToWorkspace.Initialize(context);
            });
        }

        [Fact]
        public void Initialize_InitializesHandlers()
        {
            IWorkspaceProjectContext result = null;
            var handler = IWorkspaceContextHandlerFactory.ImplementInitialize((c) => { result = c; });

            var applyChangesToWorkspace = CreateInstance(handlers: handler);
            var context = IWorkspaceProjectContextMockFactory.Create();

            applyChangesToWorkspace.Initialize(context);

            Assert.Same(context, result);
        }

        [Fact]
        public void GetEvaluationRules_WhenNotInitialized_ThrowsInvalidOperation()
        {
            var applyChangesToWorkspace = CreateInstance();

            Assert.Throws<InvalidOperationException>(() =>
            {
                applyChangesToWorkspace.GetEvaluationRules();
            });
        }

        [Fact]
        public void GetDesignTimeRules_WhenNotInitialized_ThrowsInvalidOperation()
        {
            var applyChangesToWorkspace = CreateInstance();

            Assert.Throws<InvalidOperationException>(() =>
            {
                applyChangesToWorkspace.GetDesignTimeRules();
            });
        }

        [Fact]
        public void ApplyEvaluation_WhenNotInitialized_ThrowsInvalidOperation()
        {
            var applyChangesToWorkspace = CreateInstance();

            var update = Mock.Of<IProjectVersionedValue<IProjectSubscriptionUpdate>>();

            Assert.Throws<InvalidOperationException>(() =>
            {
                applyChangesToWorkspace.ApplyEvaluation(update, false, CancellationToken.None);
            });
        }

        [Fact]
        public void ApplyDesignTime_WhenNotInitialized_ThrowsInvalidOperation()
        {
            var applyChangesToWorkspace = CreateInstance();

            var update = Mock.Of<IProjectVersionedValue<IProjectSubscriptionUpdate>>();

            Assert.Throws<InvalidOperationException>(() =>
            {
                applyChangesToWorkspace.ApplyDesignTime(update, false, CancellationToken.None);
            });
        }

        [Fact]
        public async Task Initialize_WhenDisposed_ThrowsObjectDisposed()
        {
            var applyChangesToWorkspace = CreateInstance();

            await applyChangesToWorkspace.DisposeAsync();

            var context = IWorkspaceProjectContextMockFactory.Create();
            Assert.Throws<ObjectDisposedException>(() =>
            {
                applyChangesToWorkspace.Initialize(context);
            });
        }

        [Fact]
        public async Task GetEvaluationRules_WhenDisposed_ThrowsObjectDisposed()
        {
            var applyChangesToWorkspace = CreateInstance();

            await applyChangesToWorkspace.DisposeAsync();

            var context = IWorkspaceProjectContextMockFactory.Create();
            Assert.Throws<ObjectDisposedException>(() =>
            {
                applyChangesToWorkspace.GetEvaluationRules();
            });
        }

        [Fact]
        public async Task GetDesignTimeRules_WhenDisposed_ThrowsObjectDisposed()
        {
            var applyChangesToWorkspace = CreateInstance();

            await applyChangesToWorkspace.DisposeAsync();

            var context = IWorkspaceProjectContextMockFactory.Create();
            Assert.Throws<ObjectDisposedException>(() =>
            {
                applyChangesToWorkspace.GetDesignTimeRules();
            });
        }

        [Fact]
        public async Task ApplyEvaluation_WhenDisposed_ThrowsObjectDisposed()
        {
            var applyChangesToWorkspace = CreateInstance();

            await applyChangesToWorkspace.DisposeAsync();

            var update = Mock.Of<IProjectVersionedValue<IProjectSubscriptionUpdate>>();

            Assert.Throws<ObjectDisposedException>(() =>
            {
                applyChangesToWorkspace.ApplyEvaluation(update, true, CancellationToken.None);
            });
        }

        [Fact]
        public async Task ApplyDesignTime_WhenDisposed_ThrowsObjectDisposed()
        {
            var applyChangesToWorkspace = CreateInstance();

            await applyChangesToWorkspace.DisposeAsync();

            var update = Mock.Of<IProjectVersionedValue<IProjectSubscriptionUpdate>>();

            Assert.Throws<ObjectDisposedException>(() =>
            {
                applyChangesToWorkspace.ApplyDesignTime(update, true, CancellationToken.None);
            });
        }

        [Fact]
<<<<<<< HEAD
=======
        public void Initialize_SetsLastDesignTimeBuildSucceededToFalse()
        {
            var applyChangesToWorkspace = CreateInstance();
            var context = IWorkspaceProjectContextMockFactory.Create();

            applyChangesToWorkspace.Initialize(context);

            Assert.False(context.LastDesignTimeBuildSucceeded);
        }

        [Fact]
>>>>>>> a5d74f39
        public void GetEvaluationRules_ReturnsAllEvaluationRuleNames()
        {
            var handler1 = IEvaluationHandlerFactory.ImplementEvaluationRule("Rule1");
            var handler2 = IEvaluationHandlerFactory.ImplementEvaluationRule("Rule2");

            var applyChangesToWorkspace = CreateInitializedInstance(handlers: new[] { handler1, handler2 });

            var result = applyChangesToWorkspace.GetEvaluationRules();

            Assert.Equal(new[] { "Rule1", "Rule2" }, result.OrderBy(n => n));
        }

        [Fact]
        public void GetDesignTimeRules_ReturnsCompilerCommandLineArgs()
        {
            var applyChangesToWorkspace = CreateInitializedInstance();

            var result = applyChangesToWorkspace.GetDesignTimeRules();

            Assert.Single(result, "CompilerCommandLineArgs");
        }

        [Fact]
        public void ApplyEvaluation_WhenNoRuleChanges_DoesNotCallHandler()
        {
            int callCount = 0;
            var handler = IEvaluationHandlerFactory.ImplementHandle("RuleName", (version, description, isActiveContext, logger) => { callCount++; });

            var applyChangesToWorkspace = CreateInitializedInstance(handlers: new[] { handler });

            var update = IProjectVersionedValueFactory.FromJson(
@"{
   ""ProjectChanges"": {
        ""RuleName"": {
            ""Difference"": { 
                ""AnyChanges"": false
            },
        }
    }
}");

            applyChangesToWorkspace.ApplyEvaluation(update, isActiveContext: false, CancellationToken.None);

            Assert.Equal(0, callCount);
        }

        [Fact]
        public void ApplyDesignTime_WhenNoCompilerCommandLineArgsRuleChanges_DoesNotCallHandler()
        {
            int callCount = 0;
            var handler = ICommandLineHandlerFactory.ImplementHandle((version, added, removed, isActiveContext, logger) => { callCount++; });

            var applyChangesToWorkspace = CreateInitializedInstance(handlers: new[] { handler });

            var update = IProjectVersionedValueFactory.FromJson(
@"{
   ""ProjectChanges"": {
        ""CompilerCommandLineArgs"": {
            ""Difference"": { 
                ""AnyChanges"": false
            },
        }
    }
}");

            applyChangesToWorkspace.ApplyDesignTime(update, isActiveContext: false, CancellationToken.None);

            Assert.Equal(0, callCount);
        }

        [Fact]
        public void ApplyEvaluation_CallsHandler()
        {
            (IComparable version, IProjectChangeDescription description, bool isActiveContext, IProjectLogger logger) result = default;

            var handler = IEvaluationHandlerFactory.ImplementHandle("RuleName", (version, description, isActiveContext, logger) =>
            {
                result = (version, description, isActiveContext, logger);
            });

            var applyChangesToWorkspace = CreateInitializedInstance(handlers: new[] { handler });

            var update = IProjectVersionedValueFactory.FromJson(version: 2,
@"{
   ""ProjectChanges"": {
        ""RuleName"": {
            ""Difference"": { 
                ""AnyChanges"": true
            },
        }
    }
}");
            applyChangesToWorkspace.ApplyEvaluation(update, isActiveContext: true, CancellationToken.None);

            Assert.Equal(2, result.version);
            Assert.NotNull(result.description);
            Assert.True(result.isActiveContext);
            Assert.NotNull(result.logger);
        }

        [Fact]
        public void ApplyDesignTime_ParseCommandLineAndCallsHandler()
        {
            (IComparable version, BuildOptions added, BuildOptions removed, bool isActiveContext, IProjectLogger logger) result = default;

            var handler = ICommandLineHandlerFactory.ImplementHandle((version, added, removed, isActiveContext, logger) =>
            {
                result = (version, added, removed, isActiveContext, logger);
            });

            var parser = ICommandLineParserServiceFactory.CreateCSharp();

            var applyChangesToWorkspace = CreateInitializedInstance(commandLineParser: parser, handlers: new[] { handler });

            var update = IProjectVersionedValueFactory.FromJson(version: 2,
@"{
   ""ProjectChanges"": {
        ""CompilerCommandLineArgs"": {
            ""Difference"": { 
                ""AnyChanges"": true,
                ""AddedItems"" : [ ""/reference:Added.dll"" ],
                ""RemovedItems"" : [ ""/reference:Removed.dll"" ]
            }
        }
    }
}");
            applyChangesToWorkspace.ApplyDesignTime(update, isActiveContext: true, CancellationToken.None);

            Assert.Equal(2, result.version);
            Assert.True(result.isActiveContext);
            Assert.NotNull(result.logger);

            Assert.Single(result.added.MetadataReferences.Select(r => r.Reference), "Added.dll");
            Assert.Single(result.removed.MetadataReferences.Select(r => r.Reference), "Removed.dll");
        }

        [Fact]
        public void ApplyEvaluation_WhenCancellationTokenCancelled_StopsProcessingHandlers()
        {
            var cancellationTokenSource = new CancellationTokenSource();

            var handler1 = IEvaluationHandlerFactory.ImplementHandle("RuleName1", (version, description, isActiveContext, logger) =>
            {
                cancellationTokenSource.Cancel();
            });

            int callCount = 0;
            var handler2 = IEvaluationHandlerFactory.ImplementHandle("RuleName2", (version, description, isActiveContext, logger) =>
            {
                callCount++;
            });

            var applyChangesToWorkspace = CreateInitializedInstance(handlers: new[] { handler1, handler2 });

            var update = IProjectVersionedValueFactory.FromJson(
@"{
   ""ProjectChanges"": {
        ""RuleName1"": {
            ""Difference"": { 
                ""AnyChanges"": true
            },
        },
        ""RuleName2"": {
            ""Difference"": { 
                ""AnyChanges"": true
            },
        }
    }
}");
            applyChangesToWorkspace.ApplyEvaluation(update, isActiveContext: true, cancellationTokenSource.Token);

            Assert.True(cancellationTokenSource.IsCancellationRequested);
            Assert.Equal(0, callCount);
        }

        [Fact]
        public void ApplyDesignTime_WhenCancellationTokenCancelled_StopsProcessingHandlers()
        {
            var cancellationTokenSource = new CancellationTokenSource();

            var handler1 = ICommandLineHandlerFactory.ImplementHandle((version, added, removed, isActiveContext, logger) =>
            {
                cancellationTokenSource.Cancel();
            });

            int callCount = 0;
            var handler2 = ICommandLineHandlerFactory.ImplementHandle((version, added, removed, isActiveContext, logger) =>
            {
                callCount++;
            });

            var applyChangesToWorkspace = CreateInitializedInstance(handlers: new[] { handler1, handler2 });

            var update = IProjectVersionedValueFactory.FromJson(
@"{
   ""ProjectChanges"": {
        ""CompilerCommandLineArgs"": {
            ""Difference"": { 
                ""AnyChanges"": true
            },
        }
    }
}");
            applyChangesToWorkspace.ApplyDesignTime(update, isActiveContext: true, cancellationTokenSource.Token);

            Assert.True(cancellationTokenSource.IsCancellationRequested);
            Assert.Equal(0, callCount);
        }


        [Fact]
        public void ApplyEvaluation_IgnoresCommandLineHandlers()
        {
            int callCount = 0;
            var handler = ICommandLineHandlerFactory.ImplementHandle((version, added, removed, isActiveContext, logger) => { callCount++; });

            var applyChangesToWorkspace = CreateInitializedInstance(handlers: new[] { handler });

            var update = IProjectVersionedValueFactory.FromJson(
@"{
   ""ProjectChanges"": {
        ""CompilerCommandLineArgs"": {
            ""Difference"": { 
                ""AnyChanges"": true
            },
        },
        ""RuleName"": {
            ""Difference"": { 
                ""AnyChanges"": true
            },
        }
    }
}");
            applyChangesToWorkspace.ApplyEvaluation(update, isActiveContext: true, CancellationToken.None);

            Assert.Equal(0, callCount);
        }


        [Fact]
        public void ApplyDesignTime_IgnoresEvaluationHandlers()
        {
            int callCount = 0;
            var handler = IEvaluationHandlerFactory.ImplementHandle("RuleName", (version, description, isActiveContext, logger) => { callCount++; });

            var applyChangesToWorkspace = CreateInitializedInstance(handlers: new[] { handler });

            var update = IProjectVersionedValueFactory.FromJson(
@"{
   ""ProjectChanges"": {
        ""CompilerCommandLineArgs"": {
            ""Difference"": { 
                ""AnyChanges"": true
            },
        },
        ""RuleName"": {
            ""Difference"": { 
                ""AnyChanges"": true
            },
        }
    }
}");
            applyChangesToWorkspace.ApplyDesignTime(update, isActiveContext: true, CancellationToken.None);

            Assert.Equal(0, callCount);
        }


        [Fact]
        public void ApplyDesignTime_WhenDesignTimeBuildFails_SetsLastDesignTimeBuildSucceededToFalse()
        {
            var applyChangesToWorkspace = CreateInitializedInstance(out var context);
            context.LastDesignTimeBuildSucceeded = true;

            var update = IProjectVersionedValueFactory.FromJson(
@"{
   ""ProjectChanges"": {
        ""CompilerCommandLineArgs"": {
            ""Difference"": { 
                ""AnyChanges"": true
            },
            ""After"": { 
                ""EvaluationSucceeded"": false
            }
        }
    }
}");

            applyChangesToWorkspace.ApplyDesignTime(update, isActiveContext: false, CancellationToken.None);

            Assert.False(context.LastDesignTimeBuildSucceeded);
        }

        [Fact]
        public void ApplyDesignTime_AfterFailingDesignTimeBuildSucceeds_SetsLastDesignTimeBuildSucceededToTrue()
        {
            var applyChangesToWorkspace = CreateInitializedInstance(out var context);

            var update = IProjectVersionedValueFactory.FromJson(
@"{
   ""ProjectChanges"": {
        ""CompilerCommandLineArgs"": {
            ""Difference"": { 
                ""AnyChanges"": true
            },
            ""After"": { 
                ""EvaluationSucceeded"": true
            }
        }
    }
}");

            applyChangesToWorkspace.ApplyDesignTime(update, isActiveContext: false, CancellationToken.None);

            Assert.True(context.LastDesignTimeBuildSucceeded);
        }

        private static ApplyChangesToWorkspaceContext CreateInitializedInstance(ConfiguredProject project = null, ICommandLineParserService commandLineParser = null, IProjectLogger logger = null, params IWorkspaceContextHandler[] handlers)
        {
            return CreateInitializedInstance(out _, project, commandLineParser, logger, handlers);
        }

        private static ApplyChangesToWorkspaceContext CreateInitializedInstance(out IWorkspaceProjectContext context, ConfiguredProject project = null, ICommandLineParserService commandLineParser = null, IProjectLogger logger = null, params IWorkspaceContextHandler[] handlers)
        {
            var applyChangesToWorkspace = CreateInstance(project, commandLineParser, logger, handlers);
            context = IWorkspaceProjectContextMockFactory.Create();

            applyChangesToWorkspace.Initialize(context);

            return applyChangesToWorkspace;
        }

        private static ApplyChangesToWorkspaceContext CreateInstance(ConfiguredProject project = null, ICommandLineParserService commandLineParser = null, IProjectLogger logger = null, params IWorkspaceContextHandler[] handlers)
        {
            if (project == null)
            {
                var unconfiguredProject = UnconfiguredProjectFactory.ImplementFullPath(@"C:\Project\Project.csproj");

                project = ConfiguredProjectFactory.ImplementUnconfiguredProject(unconfiguredProject);
            }

            commandLineParser = commandLineParser ?? ICommandLineParserServiceFactory.Create();
            logger = logger ?? IProjectLoggerFactory.Create();

            var factories = handlers.Select(h => ExportFactoryFactory.ImplementCreateValueWithAutoDispose(() => h))
                                    .ToArray();

            var applyChangesToWorkspaceContext = new ApplyChangesToWorkspaceContext(project, logger, factories);

            applyChangesToWorkspaceContext.CommandLineParsers.Add(commandLineParser);

            return applyChangesToWorkspaceContext;
        }
    }
}<|MERGE_RESOLUTION|>--- conflicted
+++ resolved
@@ -215,20 +215,6 @@
         }
 
         [Fact]
-<<<<<<< HEAD
-=======
-        public void Initialize_SetsLastDesignTimeBuildSucceededToFalse()
-        {
-            var applyChangesToWorkspace = CreateInstance();
-            var context = IWorkspaceProjectContextMockFactory.Create();
-
-            applyChangesToWorkspace.Initialize(context);
-
-            Assert.False(context.LastDesignTimeBuildSucceeded);
-        }
-
-        [Fact]
->>>>>>> a5d74f39
         public void GetEvaluationRules_ReturnsAllEvaluationRuleNames()
         {
             var handler1 = IEvaluationHandlerFactory.ImplementEvaluationRule("Rule1");
