﻿<?xml version="1.0" encoding="utf-8"?>
<xliff xmlns="urn:oasis:names:tc:xliff:document:1.2" xmlns:xsi="http://www.w3.org/2001/XMLSchema-instance" version="1.2" xsi:schemaLocation="urn:oasis:names:tc:xliff:document:1.2 xliff-core-1.2-transitional.xsd">
  <file datatype="xml" source-language="en" target-language="cs" original="../PackagePropPage.resx">
    <body>
      <trans-unit id="AssemblyVersionLabel.Text">
        <source>&amp;Assembly version:</source>
        <target state="translated">Verze sest&amp;avení:</target>
        <note />
      </trans-unit>
      <trans-unit id="CopyrightLabel.Text">
        <source>&amp;Copyright:</source>
        <target state="translated">&amp;Autorská práva:</target>
        <note />
      </trans-unit>
      <trans-unit id="DescriptionLabel.Text">
        <source>&amp;Description:</source>
        <target state="translated">&amp;Popis:</target>
        <note />
      </trans-unit>
      <trans-unit id="PackageIconUrlLabel.Text">
        <source>&amp;Icon URL:</source>
        <target state="translated">Adresa URL &amp;ikony:</target>
        <note />
      </trans-unit>
      <trans-unit id="PackageVersionLabel.Text">
        <source>Package &amp;version:</source>
        <target state="translated">&amp;Verze balíčku:</target>
        <note />
      </trans-unit>
<<<<<<< HEAD
=======
      <trans-unit id="PackageLicenseUrlLabel.Text">
        <source>&amp;License URL:</source>
        <target state="translated">Adresa UR&amp;L licence:</target>
        <note />
      </trans-unit>
>>>>>>> 14b79bfd
      <trans-unit id="PackageTagsLabel.Text">
        <source>&amp;Tags:</source>
        <target state="translated">&amp;Značky:</target>
        <note />
      </trans-unit>
      <trans-unit id="RepositoryUrlLabel.Text">
        <source>&amp;Repository URL:</source>
        <target state="translated">Ad&amp;resa URL úložiště:</target>
        <note />
      </trans-unit>
      <trans-unit id="PackageReleaseNotesLabel.Text">
        <source>Release &amp;notes:</source>
        <target state="translated">Zpráva k vydá&amp;ní verze:</target>
        <note />
      </trans-unit>
      <trans-unit id="RepositoryTypeLabel.Text">
        <source>&amp;Repository type:</source>
        <target state="translated">&amp;Typ úložiště:</target>
        <note />
      </trans-unit>
      <trans-unit id="PackageProjectUrlLabel.Text">
        <source>&amp;Project URL:</source>
        <target state="translated">Adresa URL &amp;projektu:</target>
        <note />
      </trans-unit>
      <trans-unit id="GeneratePackageOnBuild.Text">
        <source>&amp;Generate NuGet package on build</source>
        <target state="translated">&amp;Generovat při sestavení balíček NuGet</target>
        <note />
      </trans-unit>
      <trans-unit id="NeutralLanguageLabel.Text">
        <source>Assembly &amp;neutral language:</source>
        <target state="translated">&amp;Neutrální jazyk sestavení:</target>
        <note />
      </trans-unit>
      <trans-unit id="AssemblyVersionRevisionTextBox.AccessibleName">
        <source>Assembly Version Revision</source>
        <target state="translated">Revize verze sestavení</target>
        <note />
      </trans-unit>
      <trans-unit id="AssemblyVersionBuildTextBox.AccessibleName">
        <source>Assembly Version Build</source>
        <target state="translated">Build verze sestavení</target>
        <note />
      </trans-unit>
      <trans-unit id="AssemblyVersionMinorTextBox.AccessibleName">
        <source>Assembly Version Minor</source>
        <target state="translated">Podverze sestavení</target>
        <note />
      </trans-unit>
      <trans-unit id="AssemblyVersionMajorTextBox.AccessibleName">
        <source>Assembly Version Major</source>
        <target state="translated">Hlavní verze sestavení</target>
        <note />
      </trans-unit>
      <trans-unit id="FileVersionRevisionTextBox.AccessibleName">
        <source>Assembly File Verison Revision</source>
        <target state="translated">Revize verze souboru sestavení</target>
        <note />
      </trans-unit>
      <trans-unit id="FileVersionBuildTextBox.AccessibleName">
        <source>Assembly File Verison Build</source>
        <target state="translated">Build verze souboru sestavení</target>
        <note />
      </trans-unit>
      <trans-unit id="FileVersionMinorTextBox.AccessibleName">
        <source>Assembly File Verison Minor</source>
        <target state="translated">Podverze souboru sestavení</target>
        <note />
      </trans-unit>
      <trans-unit id="FileVersionMajorTextBox.AccessibleName">
        <source>Assembly File Verison Major</source>
        <target state="translated">Hlavní verze souboru sestavení</target>
        <note />
      </trans-unit>
      <trans-unit id="PackageRequireLicenseAcceptance.Text">
        <source>Require &amp;license acceptance</source>
        <target state="translated">Vyžadovat přijetí &amp;licence</target>
        <note />
      </trans-unit>
      <trans-unit id="PackageIdLabel.Text">
        <source>Package &amp;id:</source>
        <target state="translated">&amp;ID balíčku:</target>
        <note />
      </trans-unit>
      <trans-unit id="AuthorsLabel.Text">
        <source>&amp;Authors:</source>
        <target state="translated">&amp;Autoři:</target>
        <note />
      </trans-unit>
      <trans-unit id="AssemblyCompanyLabel.Text">
        <source>Compan&amp;y:</source>
        <target state="translated">Spo&amp;lečnost:</target>
        <note />
      </trans-unit>
      <trans-unit id="ProductLabel.Text">
        <source>&amp;Product:</source>
        <target state="translated">&amp;Produkt:</target>
        <note />
      </trans-unit>
      <trans-unit id="AssemblyFileVersionLabel.Text">
        <source>Assembly &amp;file version:</source>
        <target state="translated">Verze &amp;souboru sestavení:</target>
        <note />
      </trans-unit>
      <trans-unit id="PackageLicenseLabel.Text">
        <source>&amp;Licensing:</source>
        <target state="new">&amp;Licensing:</target>
        <note />
      </trans-unit>
      <trans-unit id="ExpressionLabel.Text">
        <source>&amp;Expression:</source>
        <target state="new">&amp;Expression:</target>
        <note />
      </trans-unit>
      <trans-unit id="OrLabel.Text">
        <source>&amp;OR</source>
        <target state="new">&amp;OR</target>
        <note />
      </trans-unit>
      <trans-unit id="FileLabel.Text">
        <source>&amp;File:</source>
        <target state="new">&amp;File:</target>
        <note />
      </trans-unit>
      <trans-unit id="LicenseBrowseButton.Text">
        <source>Browse...</source>
        <target state="new">Browse...</target>
        <note />
      </trans-unit>
      <trans-unit id="Copyright.AccessibleName">
        <source>Package Copyright</source>
        <target state="new">Package Copyright</target>
        <note />
      </trans-unit>
      <trans-unit id="Description.AccessibleName">
        <source>Package Description</source>
        <target state="new">Package Description</target>
        <note />
      </trans-unit>
      <trans-unit id="PackageIconUrl.AccessibleName">
        <source>Package Icon URL</source>
        <target state="new">Package Icon URL</target>
        <note />
      </trans-unit>
      <trans-unit id="PackageProjectUrl.AccessibleName">
        <source>Package Project URL</source>
        <target state="new">Package Project URL</target>
        <note />
      </trans-unit>
      <trans-unit id="PackageVersion.AccessibleName">
        <source>Package Version</source>
        <target state="new">Package Version</target>
        <note />
      </trans-unit>
      <trans-unit id="RepositoryUrl.AccessibleName">
        <source>Package Repository URL</source>
        <target state="new">Package Repository URL</target>
        <note />
      </trans-unit>
      <trans-unit id="RepositoryType.AccessibleName">
        <source>Package Repository Type</source>
        <target state="new">Package Repository Type</target>
        <note />
      </trans-unit>
      <trans-unit id="PackageReleaseNotes.AccessibleName">
        <source>Package Release Notes</source>
        <target state="new">Package Release Notes</target>
        <note />
      </trans-unit>
      <trans-unit id="NeutralLanguageComboBox.AccessibleName">
        <source>Package Assembly Neutral Language</source>
        <target state="new">Package Assembly Neutral Language</target>
        <note />
      </trans-unit>
      <trans-unit id="PackageId.AccessibleName">
        <source>Package ID</source>
        <target state="new">Package ID</target>
        <note />
      </trans-unit>
      <trans-unit id="Authors.AccessibleName">
        <source>Package Authors</source>
        <target state="new">Package Authors</target>
        <note />
      </trans-unit>
      <trans-unit id="AssemblyCompany.AccessibleName">
        <source>Package Company</source>
        <target state="new">Package Company</target>
        <note />
      </trans-unit>
      <trans-unit id="Product.AccessibleName">
        <source>Package Product</source>
        <target state="new">Package Product</target>
        <note />
      </trans-unit>
      <trans-unit id="LicenseBrowseButton.AccessibleName">
        <source>Package License File Browse</source>
        <target state="new">Package License File Browse</target>
        <note />
      </trans-unit>
      <trans-unit id="LicenseFileNameTextBox.AccessibleName">
        <source>Package License File Path</source>
        <target state="new">Package License File Path</target>
        <note />
      </trans-unit>
      <trans-unit id="PackageLicenseExpression.AccessibleName">
        <source>Package License Expression</source>
        <target state="new">Package License Expression</target>
        <note />
      </trans-unit>
      <trans-unit id="PackageTags.AccessibleName">
        <source>Package Tags</source>
        <target state="new">Package Tags</target>
        <note />
      </trans-unit>
      <trans-unit id="LicenseExpressionRadioButton.AccessibleName">
        <source>Package License Expression Radio Button</source>
        <target state="new">Package License Expression Radio Button</target>
        <note />
      </trans-unit>
      <trans-unit id="LicenseFileRadioButton.AccessibleName">
        <source>Package License File Radio Button</source>
        <target state="new">Package License File Radio Button</target>
        <note />
      </trans-unit>
      <trans-unit id="LicenseUrlWarning.Text">
        <source>PackageLicenseURL property was detected, but it has been deprecated. Please change to either an Expression or File.</source>
        <target state="new">PackageLicenseURL property was detected, but it has been deprecated. Please change to either an Expression or File.</target>
        <note />
      </trans-unit>
    </body>
  </file>
</xliff><|MERGE_RESOLUTION|>--- conflicted
+++ resolved
@@ -27,14 +27,6 @@
         <target state="translated">&amp;Verze balíčku:</target>
         <note />
       </trans-unit>
-<<<<<<< HEAD
-=======
-      <trans-unit id="PackageLicenseUrlLabel.Text">
-        <source>&amp;License URL:</source>
-        <target state="translated">Adresa UR&amp;L licence:</target>
-        <note />
-      </trans-unit>
->>>>>>> 14b79bfd
       <trans-unit id="PackageTagsLabel.Text">
         <source>&amp;Tags:</source>
         <target state="translated">&amp;Značky:</target>
