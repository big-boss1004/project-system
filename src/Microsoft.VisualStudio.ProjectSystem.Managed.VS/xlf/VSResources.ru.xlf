﻿<?xml version="1.0" encoding="utf-8"?>
<xliff xmlns="urn:oasis:names:tc:xliff:document:1.2" xmlns:xsi="http://www.w3.org/2001/XMLSchema-instance" version="1.2" xsi:schemaLocation="urn:oasis:names:tc:xliff:document:1.2 xliff-core-1.2-transitional.xsd">
  <file datatype="xml" source-language="en" target-language="ru" original="../VSResources.resx">
    <body>
      <trans-unit id="ClassTemplateName">
        <source>Class</source>
        <target state="translated">Класс</target>
        <note />
      </trans-unit>
      <trans-unit id="ProjectModificationsPrompt">
        <source>The project '{0}' has been modified outside the environment.

Press Reload to load the updated project from disk.
Press Ignore to ignore the external changes. The changes will be used the next time you open the project.
    </source>
        <target state="translated">Проект "{0}" изменен за пределами среды.

Нажмите кнопку "Перезагрузить", чтобы загрузить обновленный проект с диска.
Нажмите кнопку "Пропустить", чтобы игнорировать внешние изменения. Изменения будут применены при следующем открытии проекта.
    </target>
        <note />
      </trans-unit>
      <trans-unit id="ConflictingModificationsPrompt">
        <source>The project '{0}' has been modified outside the environment, and there are unsaved changes to the project.

Press Save As to save the unsaved changes and load the updated project from disk.
Press Discard to discard the unsaved changes and load the updated project from disk.
Press Overwrite to overwrite the external changes with your changes.
Press Ignore to ignore the external changes. Your changes may be lost if you close and reopen the project.
    </source>
        <target state="translated">Проект "{0}" изменен за пределами среды, и в проекте есть несохраненные изменения.

Нажмите кнопку "Сохранить как", чтобы сохранить несохраненные изменения и загрузить обновленный проект с диска.
Нажмите кнопку "Отменить", чтобы отменить несохраненные изменения и загрузить обновленный проект с диска.
Нажмите кнопку "Перезаписать", чтобы перезаписать внешние изменения вашими изменениями.
Нажмите кнопку "Пропустить", чтобы игнорировать внешние изменения. Если вы закроете и снова откроете проект, изменения могут быть утрачены.
    </target>
        <note />
      </trans-unit>
      <trans-unit id="ConflictingProjectModificationTitle">
        <source>Conflicting Project Modification Detected</source>
        <target state="translated">Обнаружены конфликтующие изменения проекта</target>
        <note />
      </trans-unit>
      <trans-unit id="Discard">
        <source>_Discard</source>
        <target state="translated">_Отменить</target>
        <note />
      </trans-unit>
      <trans-unit id="Ignore">
        <source>_Ignore</source>
        <target state="translated">_Пропустить</target>
        <note />
      </trans-unit>
      <trans-unit id="IgnoreAll">
        <source>Ignore A_ll</source>
        <target state="translated">Пропустить в_се</target>
        <note />
      </trans-unit>
      <trans-unit id="Overwrite">
        <source>_Overwrite</source>
        <target state="translated">Пере_записать</target>
        <note />
      </trans-unit>
      <trans-unit id="ProjectModificationDlgTitle">
        <source>Project Modification Detected</source>
        <target state="translated">Обнаружено изменение проекта</target>
        <note />
      </trans-unit>
      <trans-unit id="Reload">
        <source>_Reload</source>
        <target state="translated">Пере_загрузить</target>
        <note />
      </trans-unit>
      <trans-unit id="ReloadAll">
        <source>Reload A_ll</source>
        <target state="translated">Перезагрузить в_се</target>
        <note />
      </trans-unit>
      <trans-unit id="RenameSymbolFailed">
        <source>Renaming the code element '{0}' failed.</source>
        <target state="translated">Ошибка переименования элемента кода "{0}".</target>
        <note />
      </trans-unit>
      <trans-unit id="RenameSymbolPrompt">
        <source>You are renaming a file. Would you also like to perform a rename in this project of all references to the code element '{0}'?</source>
        <target state="translated">Выполняется переименование файла. Требуется ли также переименовать все ссылки на элемент кода "{0}" в проекте?</target>
        <note />
      </trans-unit>
      <trans-unit id="SaveAs">
        <source>_Save As</source>
        <target state="translated">_Сохранить как</target>
        <note />
      </trans-unit>
      <trans-unit id="FailedToWatchProject">
        <source>An unexpected error occurred attempting to watch project file '{0}'</source>
        <target state="translated">При попытке просмотреть файл проекта "{0}" произошла непредвиденная ошибка.</target>
        <note />
      </trans-unit>
      <trans-unit id="FrameworkAssembliesNodeName">
        <source>Framework Assemblies</source>
        <target state="translated">Сборки платформы</target>
        <note />
      </trans-unit>
      <trans-unit id="ComNodeName">
        <source>COM</source>
        <target state="translated">COM</target>
        <note />
      </trans-unit>
      <trans-unit id="SdkNodeName">
        <source>SDK</source>
        <target state="translated">SDK</target>
        <note />
      </trans-unit>
      <trans-unit id="AssembliesNodeName">
        <source>Assemblies</source>
        <target state="translated">Сборки</target>
        <note />
      </trans-unit>
      <trans-unit id="DependenciesLoadingPostfix">
        <source> (Loading...)</source>
        <target state="translated"> (Загрузка...)</target>
        <note />
      </trans-unit>
      <trans-unit id="DependenciesNodeErrorsSuffix">
        <source>(Errors - see Error List)</source>
        <target state="translated">(Ошибка. См. список ошибок)</target>
        <note />
      </trans-unit>
      <trans-unit id="DependenciesNodeName">
        <source>Dependencies</source>
        <target state="translated">Зависимости</target>
        <note />
      </trans-unit>
      <trans-unit id="GraphNodeCategoryDependency">
        <source>Dependency</source>
        <target state="translated">Зависимость</target>
        <note />
      </trans-unit>
      <trans-unit id="NoItemTypeForRule">
        <source>Expected to find item type for rule {0}. The rule file is either missing or malformed.</source>
        <target state="translated">Ожидался тип элемента для правила {0}. Файл правила отсутствует или имеет неправильный формат.</target>
        <note />
      </trans-unit>
      <trans-unit id="NuGetPackagesNodeName">
        <source>NuGet</source>
        <target state="translated">NuGet</target>
        <note />
      </trans-unit>
      <trans-unit id="ProjectsNodeName">
        <source>Projects</source>
        <target state="translated">Проекты</target>
        <note />
      </trans-unit>
      <trans-unit id="AnalyzersNodeName">
        <source>Analyzers</source>
        <target state="translated">Анализаторы</target>
        <note />
      </trans-unit>
      <trans-unit id="DotNetCoreProjectsNotSupported">
        <source>.NET Core projects are not supported in this release of Visual Studio. Support will be available in a later update.</source>
        <target state="translated">Проекты .NET Core не поддерживаются в этом выпуске Visual Studio. Поддержка будет доступна в следующем обновлении.</target>
        <note />
      </trans-unit>
      <trans-unit id="ActiveLaunchProfileNotFound">
        <source>There aren't any active launch profiles configured for this project.</source>
        <target state="translated">Для этого проекта не настроены действующие профили запуска.</target>
        <note />
      </trans-unit>
      <trans-unit id="DontKnowHowToRunProfile">
        <source>The project doesn't know how to run the profile {0}.</source>
        <target state="translated">Проекту не известно, как запустить профиль {0}.</target>
        <note />
      </trans-unit>
      <trans-unit id="ErrorInProfilesFile">
        <source>An error in the launch settings file needs to be corrected before you can run the '{0}' project . Please see the error list for details.</source>
        <target state="translated">Прежде чем вы сможете запустить проект "{0}", необходимо исправить ошибку в файле параметров запуска. Дополнительные сведения см. в списке ошибок.</target>
        <note />
      </trans-unit>
      <trans-unit id="ErrorInProfilesFile2">
        <source>An error in the launch settings file needs to be corrected before you can run the '{0}' project. {1}. Please see the error list for details.</source>
        <target state="translated">Прежде чем вы сможете запустить проект "{0}", необходимо исправить ошибку в файле параметров запуска. {1}. Дополнительные сведения см. в списке ошибок.</target>
        <note />
      </trans-unit>
      <trans-unit id="ProjectNotRunnableDirectly">
        <source>A project with an Output Type of Class Library cannot be started directly.

In order to debug this project, add an executable project to this solution which references the library project. Set the executable project as the startup project.</source>
        <target state="translated">Проект, библиотека классов которого имеет тип "Тип выходных данных", нельзя запустить напрямую.

Чтобы выполнить отладку этого проекта, добавьте проект исполняемого файла в это решение, ссылающееся на проект библиотеки. Задайте проект исполняемого файла в качестве запускаемого проекта.</target>
        <note />
      </trans-unit>
      <trans-unit id="NoUrlSpecified">
        <source>The debug profile '{0}' has requested a web browser be launched, but a URL was not specified.</source>
        <target state="translated">Профиль отладки "{0}" запросил запуск веб-браузера, однако URL-адрес не указан.</target>
        <note />
      </trans-unit>
      <trans-unit id="InvalidAbsoluteUrlSpecified">
        <source>The debug profile '{0}' has requested a web browser be launched, but the URL specified is not a valid absolute URL.  {1}</source>
        <target state="translated">Профиль отладки "{0}" запросил запуск веб-браузера, однако указанный URL-адрес не является допустимым абсолютным URL-адресом. {1}</target>
        <note />
      </trans-unit>
      <trans-unit id="NoDebugExecutableSpecified">
        <source>The debug profile '{0}' is missing the path to the executable to debug.</source>
        <target state="translated">В профиле отладки "{0}" отсутствует путь к исполняемому файлу для отладки.</target>
        <note />
      </trans-unit>
      <trans-unit id="DebugExecutableNotFound">
        <source>The debug executable '{0}' specified in the '{1}' debug profile does not exist.</source>
        <target state="translated">Исполняемый файл для отладки "{0}", указанный в профиле отладки "{1}", не существует.</target>
        <note />
      </trans-unit>
      <trans-unit id="WorkingDirecotryInvalid">
        <source>The working directory '{0}' specified in the '{1}' debug profile does not exist.</source>
        <target state="translated">Рабочий каталог "{0}", указанный в профиле отладки "{1}", не существует.</target>
        <note />
      </trans-unit>
      <trans-unit id="NoMigratedCSProjFound">
        <source>Expected to find migrated cpsroj in {0}, but did not find any.</source>
        <target state="translated">Ожидался перенесенный CPSROJ-файл в {0}, однако найти его не удалось.</target>
        <note />
      </trans-unit>
      <trans-unit id="XprojMigrationFailed">
        <source>Failed to migrate XProj project {0}. 'dotnet migrate --skip-backup -s -p "{1}" -x "{2}"' exited with error code {3}.</source>
        <target state="translated">Не удалось перенести проект XProj {0}. Команда dotnet migrate --skip-backup -s -p "{1}" -x "{2}" выполнила выход с кодом ошибки {3}.</target>
        <note />
      </trans-unit>
      <trans-unit id="MigrationBackupFile">
        <source>Backing up {0} to {1}.</source>
        <target state="translated">Резервное копирование {0} в {1}.</target>
        <note />
      </trans-unit>
      <trans-unit id="XprojMigrationFailedProjectJsonFileNotFound">
        <source>Failed to migrate XProj project {0}. Could not find project.json at {1}.</source>
        <target state="translated">Не удалось перенести проект XProj {0}. Не удалось найти project.json в {1}.</target>
        <note />
      </trans-unit>
      <trans-unit id="EditProjectFileCommand">
        <source>Edit {0}</source>
        <target state="translated">Изменить {0}</target>
        <note />
      </trans-unit>
      <trans-unit id="NoRunCommandSpecifiedInProject">
        <source>Unable to run your project. The "RunCommand" property is not defined.</source>
        <target state="translated">Не удается выполнить проект. Свойство RunCommand не определено.</target>
        <note />
      </trans-unit>
      <trans-unit id="MultiTFEditNotSupported">
        <source>Editing of multiple target framework is not supported.</source>
        <target state="translated">Изменение нескольких целевых платформ не поддерживается.</target>
        <note />
      </trans-unit>
      <trans-unit id="PackCommand">
        <source>&amp;Pack</source>
        <target state="translated">&amp;Упаковать</target>
        <note />
      </trans-unit>
      <trans-unit id="PackSelectedProjectCommand">
        <source>&amp;Pack {0}</source>
        <target state="translated">&amp;Упаковать {0}</target>
        <note />
      </trans-unit>
      <trans-unit id="XprojMigrationFailedCannotReadReport">
        <source>Could not read post-migration report at '{0}'.</source>
        <target state="translated">Не удалось прочитать отчет, формируемый после миграции, в "{0}".</target>
        <note />
      </trans-unit>
      <trans-unit id="XprojMigrationGeneralFailure">
        <source>Failed to migrate XProj project {0}. '{1}' exited with error code {2}.</source>
        <target state="translated">Не удалось переместить проект XProj "{0}". "{1}" завершено с кодом ошибки {2}.</target>
        <note />
      </trans-unit>
      <trans-unit id="DebugFrameworkMenuText">
        <source>Framework ({0})</source>
        <target state="translated">Платформа ({0})</target>
        <note />
      </trans-unit>
      <trans-unit id="OutputWindowPaneTitle">
        <source>Project</source>
        <target state="translated">Проект</target>
        <note />
      </trans-unit>
      <trans-unit id="PartialSupportedDotNetCoreProject">
        <source>A newer version of Visual Studio is recommended for projects targeting .NET Core {0}.{1}.</source>
        <target state="needs-review-translation">Для проектов .NET Core {0}.{1} рекомендуем использовать Visual Studio 2017 версии 15.7 или более новую версию.</target>
        <note />
      </trans-unit>
      <trans-unit id="NotSupportedDotNetCoreProject">
<<<<<<< HEAD
        <source>Projects targeting .NET Core {0}.{1} or newer are not supported by this version of Visual Studio.</source>
        <target state="needs-review-translation">Эта версия Visual Studio не поддерживает проекты, нацеленные на версии новее .NET Core {0}.{1}.</target>
=======
        <source>Projects targeting versions newer than .NET Core {0}.{1} are not supported by this version of Visual Studio.</source>
        <target state="translated">Эта версия Visual Studio не поддерживает проекты, нацеленные на версии новее .NET Core {0}.{1}.</target>
>>>>>>> 428e2e1b
        <note />
      </trans-unit>
      <trans-unit id="DontShowAgain">
        <source>Don't show again</source>
        <target state="translated">Больше не показывать</target>
        <note />
      </trans-unit>
      <trans-unit id="LearnMore">
        <source>Learn more</source>
        <target state="translated">Дополнительные сведения</target>
        <note />
      </trans-unit>
      <trans-unit id="OKButtonText">
        <source>OK</source>
        <target state="translated">ОК</target>
        <note />
      </trans-unit>
    </body>
  </file>
</xliff><|MERGE_RESOLUTION|>--- conflicted
+++ resolved
@@ -287,13 +287,8 @@
         <note />
       </trans-unit>
       <trans-unit id="NotSupportedDotNetCoreProject">
-<<<<<<< HEAD
         <source>Projects targeting .NET Core {0}.{1} or newer are not supported by this version of Visual Studio.</source>
-        <target state="needs-review-translation">Эта версия Visual Studio не поддерживает проекты, нацеленные на версии новее .NET Core {0}.{1}.</target>
-=======
-        <source>Projects targeting versions newer than .NET Core {0}.{1} are not supported by this version of Visual Studio.</source>
-        <target state="translated">Эта версия Visual Studio не поддерживает проекты, нацеленные на версии новее .NET Core {0}.{1}.</target>
->>>>>>> 428e2e1b
+        <target state="needs-review-translation">Эта версия Visual Studio не поддерживает проекты, нацеленные на версии новее .NET Core {0}.{1}.</target>
         <note />
       </trans-unit>
       <trans-unit id="DontShowAgain">
