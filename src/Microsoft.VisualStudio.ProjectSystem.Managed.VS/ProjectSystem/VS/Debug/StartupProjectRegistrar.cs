--- conflicted
+++ resolved
@@ -59,13 +59,8 @@
         }
 
         [ProjectAutoLoad(startAfter: ProjectLoadCheckpoint.ProjectFactoryCompleted)]
-<<<<<<< HEAD
         [AppliesTo(ProjectCapability.DotNet)]
-        internal Task Load()
-=======
-        [AppliesTo(ProjectCapability.CSharpOrVisualBasicOrFSharp)]
         public Task InitializeAsync()
->>>>>>> 8ffdf8da
         {
             return InitializeAsync(CancellationToken.None);
         }
