--- conflicted
+++ resolved
@@ -19,13 +19,8 @@
     /// </remarks>
     [Export(ExportContractNames.VsTypes.VSProject, typeof(VSLangProj.VSProject))]
     [AppliesTo(ProjectCapability.CSharpOrVisualBasic)]
-<<<<<<< HEAD
     [Order(Order.Default)]
-    internal partial class VSProject : VSLangProj.VSProject
-=======
-    [Order(10)]
     public partial class VSProject : VSLangProj.VSProject
->>>>>>> 039ed751
     {
         private readonly VSLangProj.VSProject _vsProject;
         private readonly IProjectThreadingService _threadingService;
