--- conflicted
+++ resolved
@@ -16,11 +16,7 @@
             var hierarchy = IVsHierarchyFactory.ImplementGetProperty(VSConstants.E_INVALIDARG);
             var resolution = CreateInstance(hierarchy);
 
-<<<<<<< HEAD
-            var result = resolution.GetTargetFramework(out string? _);
-=======
             var result = resolution.GetTargetFramework(out _);
->>>>>>> b9f5f783
 
             Assert.Equal(VSConstants.E_INVALIDARG, result);
         }
@@ -42,11 +38,7 @@
             var hierarchy = IVsHierarchyFactory.ImplementGetProperty(VSConstants.DISP_E_MEMBERNOTFOUND);
             var resolution = CreateInstance(hierarchy);
 
-<<<<<<< HEAD
-            var result = resolution.GetTargetFramework(out string? _);
-=======
             var result = resolution.GetTargetFramework(out _);
->>>>>>> b9f5f783
 
             Assert.Equal(VSConstants.S_OK, result);
         }
