﻿// Licensed to the .NET Foundation under one or more agreements. The .NET Foundation licenses this file to you under the MIT license. See the LICENSE.md file in the project root for more information.

using System.Collections.Generic;
using System.Collections.Immutable;
using System.Threading.Tasks;
using Microsoft.VisualStudio.ProjectSystem.Properties;
using Moq;

namespace Microsoft.VisualStudio.ProjectSystem
{
    internal static class IProjectPropertiesFactory
    {
        public static Mock<IProjectProperties> MockWithProperty(string propertyName)
        {
            return MockWithProperties(ImmutableArray.Create(propertyName));
        }

        public static Mock<IProjectProperties> MockWithProperties(IEnumerable<string> propertyNames)
        {
            var mock = new Mock<IProjectProperties>();

            mock.Setup(t => t.GetPropertyNamesAsync())
                .ReturnsAsync(propertyNames);

            return mock;
        }

        public static Mock<IProjectProperties> MockWithPropertyAndValue(string propertyName, string setValue)
        {
            return MockWithPropertiesAndValues(new Dictionary<string, string?>() { { propertyName, setValue } });
        }

<<<<<<< HEAD
        public static Mock<IProjectProperties> MockWithPropertiesAndValues(IDictionary<string, string?> propertyNameAndValues)
=======
        public static Mock<IProjectProperties> MockWithPropertiesAndValues(Dictionary<string, string?> propertyNameAndValues, HashSet<string>? inheritedPropertyNames = null)
>>>>>>> 3a5748a5
        {
            var mock = MockWithProperties(propertyNameAndValues.Keys);

            // evaluated properties are never null
            mock.Setup(t => t.GetEvaluatedPropertyValueAsync(It.IsAny<string>()))
                .Returns<string>(k => Task.FromResult(propertyNameAndValues.TryGetValue(k, out var v) ? v ?? "" : ""));

            mock.Setup(t => t.GetUnevaluatedPropertyValueAsync(
                It.IsIn<string>(propertyNameAndValues.Keys)))
                 .Returns<string>(k => Task.FromResult(propertyNameAndValues[k]));

            mock.Setup(t => t.SetPropertyValueAsync(
                It.IsIn<string>(propertyNameAndValues.Keys),
                It.IsAny<string>(), null))
                 .Returns<string, string, IReadOnlyDictionary<string, string>>((k, v, d) =>
                    {
                        propertyNameAndValues[k] = v;

                        if (inheritedPropertyNames is not null)
                        {
                            inheritedPropertyNames.Remove(k);
                        }

                        return Task.CompletedTask;
                    });

            mock.Setup(t => t.DeletePropertyAsync(
                It.IsIn<string>(propertyNameAndValues.Keys),
                null))
                 .Returns<string, IReadOnlyDictionary<string, string>>((propName, d) =>
                    {
                        propertyNameAndValues[propName] = null;
                        return Task.CompletedTask;
                    });

            if (inheritedPropertyNames is not null)
            {
                mock.Setup(t => t.IsValueInheritedAsync(
                    It.IsIn<string>(propertyNameAndValues.Keys)))
                    .Returns<string>(k => Task.FromResult(inheritedPropertyNames.Contains(k)));
            }

            return mock;
        }

        public static IProjectProperties CreateWithProperty(string propertyName)
            => MockWithProperty(propertyName).Object;

        public static IProjectProperties CreateWithPropertyAndValue(string propertyName, string setValue)
            => MockWithPropertyAndValue(propertyName, setValue).Object;

<<<<<<< HEAD
        public static IProjectProperties CreateWithPropertiesAndValues(IDictionary<string, string?> propertyNameAndValues)
            => MockWithPropertiesAndValues(propertyNameAndValues).Object;
=======
        public static IProjectProperties CreateWithPropertiesAndValues(Dictionary<string, string?> propertyNameAndValues, HashSet<string>? inheritedPropertyNames = null)
            => MockWithPropertiesAndValues(propertyNameAndValues, inheritedPropertyNames).Object;
>>>>>>> 3a5748a5
    }
}<|MERGE_RESOLUTION|>--- conflicted
+++ resolved
@@ -30,11 +30,7 @@
             return MockWithPropertiesAndValues(new Dictionary<string, string?>() { { propertyName, setValue } });
         }
 
-<<<<<<< HEAD
-        public static Mock<IProjectProperties> MockWithPropertiesAndValues(IDictionary<string, string?> propertyNameAndValues)
-=======
-        public static Mock<IProjectProperties> MockWithPropertiesAndValues(Dictionary<string, string?> propertyNameAndValues, HashSet<string>? inheritedPropertyNames = null)
->>>>>>> 3a5748a5
+        public static Mock<IProjectProperties> MockWithPropertiesAndValues(IDictionary<string, string?> propertyNameAndValues, HashSet<string>? inheritedPropertyNames = null)
         {
             var mock = MockWithProperties(propertyNameAndValues.Keys);
 
@@ -86,12 +82,7 @@
         public static IProjectProperties CreateWithPropertyAndValue(string propertyName, string setValue)
             => MockWithPropertyAndValue(propertyName, setValue).Object;
 
-<<<<<<< HEAD
-        public static IProjectProperties CreateWithPropertiesAndValues(IDictionary<string, string?> propertyNameAndValues)
-            => MockWithPropertiesAndValues(propertyNameAndValues).Object;
-=======
-        public static IProjectProperties CreateWithPropertiesAndValues(Dictionary<string, string?> propertyNameAndValues, HashSet<string>? inheritedPropertyNames = null)
+        public static IProjectProperties CreateWithPropertiesAndValues(IDictionary<string, string?> propertyNameAndValues, HashSet<string>? inheritedPropertyNames = null)
             => MockWithPropertiesAndValues(propertyNameAndValues, inheritedPropertyNames).Object;
->>>>>>> 3a5748a5
     }
 }