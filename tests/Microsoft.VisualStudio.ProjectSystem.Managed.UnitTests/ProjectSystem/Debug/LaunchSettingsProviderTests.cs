--- conflicted
+++ resolved
@@ -277,13 +277,9 @@
         {
             var moqFS = new IFileSystemMock();
             using var provider = GetLaunchSettingsProvider(moqFS);
-<<<<<<< HEAD
             var (profiles, globalSettings) = await provider.ReadSettingsFileFromDiskTestAsync();
             Assert.Empty(profiles);
             Assert.Empty(globalSettings);
-=======
-            await Assert.ThrowsAsync<FileNotFoundException>(provider.ReadSettingsFileFromDiskTestAsync);
->>>>>>> f7ba7ce6
         }
 
         [Fact]
